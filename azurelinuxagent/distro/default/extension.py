# Microsoft Azure Linux Agent
#
# Copyright 2014 Microsoft Corporation
#
# Licensed under the Apache License, Version 2.0 (the "License");
# you may not use this file except in compliance with the License.
# You may obtain a copy of the License at
#
#     http://www.apache.org/licenses/LICENSE-2.0
#
# Unless required by applicable law or agreed to in writing, software
# distributed under the License is distributed on an "AS IS" BASIS,
# WITHOUT WARRANTIES OR CONDITIONS OF ANY KIND, either express or implied.
# See the License for the specific language governing permissions and
# limitations under the License.
#
# Requires Python 2.4+ and Openssl 1.0+
#
import os
import zipfile
import time
import json
import subprocess
import shutil
import azurelinuxagent.conf as conf
import azurelinuxagent.logger as logger
from azurelinuxagent.event import add_event, WALAEventOperation
from azurelinuxagent.exception import ExtensionError, ProtocolError, HttpError
from azurelinuxagent.future import ustr
from azurelinuxagent.metadata import AGENT_VERSION
from azurelinuxagent.protocol.restapi import ExtHandlerStatus, ExtensionStatus, \
                                             ExtensionSubStatus, Extension, \
                                             VMStatus, ExtHandler, \
                                             get_properties, set_properties
import azurelinuxagent.utils.fileutil as fileutil
import azurelinuxagent.utils.restutil as restutil
import azurelinuxagent.utils.shellutil as shellutil
from azurelinuxagent.utils.textutil import Version

#HandlerEnvironment.json schema version
HANDLER_ENVIRONMENT_VERSION = 1.0

VALID_EXTENSION_STATUS = ['transitioning', 'error', 'success', 'warning']

VALID_HANDLER_STATUS = ['Ready', 'NotReady', "Installing", "Unresponsive"]

def validate_has_key(obj, key, fullname):
    if key not in obj:
        raise ExtensionError("Missing: {0}".format(fullname))

def validate_in_range(val, valid_range, name):
    if val not in valid_range:
        raise ExtensionError("Invalid {0}: {1}".format(name, val))

def parse_formatted_message(formatted_message):
    if formatted_message is None:
        return None
    validate_has_key(formatted_message, 'lang', 'formattedMessage/lang')
    validate_has_key(formatted_message, 'message', 'formattedMessage/message')
    return formatted_message.get('message')
<<<<<<< HEAD
=======
    
>>>>>>> ea7f7ea8

def parse_ext_substatus(substatus):
    #Check extension sub status format
    validate_has_key(substatus, 'status', 'substatus/status')
    validate_in_range(substatus['status'], VALID_EXTENSION_STATUS,
                      'substatus/status')
    status = ExtensionSubStatus()
    status.name = substatus.get('name')
    status.status = substatus.get('status')
    status.code = substatus.get('code', 0)
    formatted_message = substatus.get('formattedMessage')
    status.message = parse_formatted_message(formatted_message)
    return status

def parse_ext_status(ext_status, data):
    if data is None or len(data) is None:
        return
    #Currently, only the first status will be reported
    data = data[0]
    #Check extension status format
    validate_has_key(data, 'status', 'status')
    status_data = data['status']
    validate_has_key(status_data, 'status', 'status/status')
    
    validate_in_range(status_data['status'], VALID_EXTENSION_STATUS,
                      'status/status')

    applied_time = status_data.get('configurationAppliedTime')
    ext_status.configurationAppliedTime = applied_time
    ext_status.operation = status_data.get('operation')
    ext_status.status = status_data.get('status')
    ext_status.code = status_data.get('code', 0)
    formatted_message = status_data.get('formattedMessage')
    ext_status.message = parse_formatted_message(formatted_message)
    substatus_list = status_data.get('substatus')
    if substatus_list is None:
        return
    for substatus in substatus_list:
        ext_status.substatusList.append(parse_ext_substatus(substatus))

class ExtHandlerState(object):
    NotInstalled = "NotInstalled"
    Installed = "Installed"
    Enabled = "Enabled"
    Disabled = "Disabled"
    Failed = "Failed"

class ExtHandlersHandler(object):
    def __init__(self, distro):
        self.distro = distro
        self.ext_handlers = None
        self.last_etag = None
        self.log_report = False

    def run(self):
        ext_handlers, etag = None, None
        try:
            self.protocol = self.distro.protocol_util.get_protocol()
            ext_handlers, etag = self.protocol.get_ext_handlers()
        except ProtocolError as e:
            add_event(name="WALA", is_success=False, message=ustr(e))
            return

        if self.last_etag is not None and self.last_etag == etag:
            logger.verb("No change to ext handler config:{0}, skip", etag)
            self.log_report = False
        else:
            logger.info("Handle new ext handler config")
            self.log_report = True #Log status report success on new config
            self.handle_ext_handlers(ext_handlers)
            self.last_etag = etag

        self.report_ext_handlers_status(ext_handlers)
   
    def handle_ext_handlers(self, ext_handlers):
        if ext_handlers.extHandlers is None or \
                len(ext_handlers.extHandlers) == 0:
            logger.info("No ext handler config found")
            return

        for ext_handler in ext_handlers.extHandlers:
            #TODO handle install in sequence, enable in parallel
            self.handle_ext_handler(ext_handler)
    
    def handle_ext_handler(self, ext_handler):
        ext_handler_i = ExtHandlerInstance(ext_handler, self.protocol)
        try:
            state = ext_handler.properties.state
            ext_handler_i.logger.info("Expected handler state: {0}", state)
            if state == "enabled":
                self.handle_enable(ext_handler_i)
            elif state == u"disabled":
                self.handle_disable(ext_handler_i)
            elif state == u"uninstall":
                self.handle_uninstall(ext_handler_i)
            else:
                message = u"Unknown ext handler state:{0}".format(state)
                raise ExtensionError(message)
        except ExtensionError as e:
            ext_handler_i.set_handler_state(ExtHandlerState.Failed)
            ext_handler_i.set_handler_status(message=ustr(e), code=-1)
            ext_handler_i.report_event(message=ustr(e), is_success=False)
    
    def handle_enable(self, ext_handler_i):

        ext_handler_i.decide_version() 

        old_ext_handler_i = ext_handler_i.get_installed_ext_handler()
        if old_ext_handler_i is not None and \
           old_ext_handler_i.version_gt(ext_handler_i):
            raise ExtensionError(u"Downgrade not allowed")  

        handler_state = ext_handler_i.get_handler_state()
        ext_handler_i.logger.info("Current handler state is: {0}", handler_state)
        if handler_state == ExtHandlerState.NotInstalled:
            ext_handler_i.set_handler_state(ExtHandlerState.NotInstalled)

            ext_handler_i.download()

            ext_handler_i.update_settings()

            if old_ext_handler_i is None:
                ext_handler_i.install()
            elif ext_handler_i.version_gt(old_ext_handler_i):
                old_ext_handler_i.disable()
                ext_handler_i.copy_status_files(old_ext_handler_i)
                ext_handler_i.update()
                old_ext_handler_i.uninstall()
                ext_handler_i.update_with_install()

        ext_handler_i.set_handler_state(ExtHandlerState.Installed)
            
        ext_handler_i.enable() 
        ext_handler_i.set_handler_state(ExtHandlerState.Enabled)
        ext_handler_i.set_handler_status(status="Ready", 
                                         message="Plugin enabled")

    def handle_disable(self, ext_handler_i):
        handler_state = ext_handler_i.get_handler_state()
        ext_handler_i.logger.info("Current handler state is: {0}", handler_state)
        if handler_state == ExtHandlerState.Enabled:
            ext_handler_i.disable()
            ext_handler_i.set_handler_state(ExtHandlerState.Disabled)
            ext_handler_i.set_handler_status(status="NotReady", 
                                             message="Plugin disabled")

    def handle_uninstall(self, ext_handler_i):
        handler_state = ext_handler_i.get_handler_state()
        ext_handler_i.logger.info("Current handler state is: {0}", handler_state)
        if handler_state != ExtHandlerState.NotInstalled:
            if handler_state == ExtHandlerState.Enabled:
                ext_handler_i.disable()
                ext_handler_i.set_handler_state(ExtHandlerState.Disabled)
                ext_handler_i.set_handler_status(status="NotReady", 
                                                 message="Plugin disabled")
            ext_handler_i.uninstall()
    
    def report_ext_handlers_status(self, ext_handlers):
        """Go thru handler_state dir, collect and report status"""
        vm_status = VMStatus()
        vm_status.vmAgent.version = AGENT_VERSION
        vm_status.vmAgent.status = "Ready"
        vm_status.vmAgent.message = "Guest Agent is running"

        if ext_handlers is not None:
            for ext_handler in ext_handlers.extHandlers:
                try:
                    self.report_ext_handler_status(vm_status, ext_handler)
                except ExtensionError as e:
                    add_event(name="WALA", is_success=False, message=ustr(e))
        
        logger.verb("Report vm agent status")
        
        try:
            self.protocol.report_vm_status(vm_status)
        except ProtocolError as e:
            message = "Failed to report vm agent status: {0}".format(e)
            add_event(name="WALA", is_success=False, message=message)

        if self.log_report:
            logger.info("Successfully reported vm agent status")


    def report_ext_handler_status(self, vm_status, ext_handler):
        ext_handler_i = ExtHandlerInstance(ext_handler, self.protocol)
        
        handler_status = ext_handler_i.get_handler_status() 
        if handler_status is None:
            return

        handler_state = ext_handler_i.get_handler_state()
        if handler_state == ExtHandlerState.Enabled:
            try:
                active_exts = ext_handler_i.report_ext_status()
                handler_status.extensions.extend(active_exts)
            except ExtensionError as e:
                ext_handler_i.set_handler_status(message=ustr(e), code=-1)

            try:
                heartbeat = ext_handler_i.collect_heartbeat()
                if heartbeat is not None:
                    handler_status.status = heartbeat.get('status')
            except ExtensionError as e:
                ext_handler_i.set_handler_status(message=ustr(e), code=-1)

        vm_status.vmAgent.extensionHandlers.append(handler_status)
        
class ExtHandlerInstance(object):
    def __init__(self, ext_handler, protocol):
        self.ext_handler = ext_handler
        self.protocol = protocol
        self.operation = None
        self.pkg = None

        prefix = "[{0}]".format(self.get_full_name())
        self.logger = logger.Logger(logger.DEFAULT_LOGGER, prefix)

        fileutil.mkdir(self.get_log_dir(), mode=0o744)
        log_file = os.path.join(self.get_log_dir(), "CommandExecution.log")
        self.logger.add_appender(logger.AppenderType.FILE,
                                 logger.LogLevel.INFO, log_file)

    def decide_version(self):
        """
        If auto-upgrade, get the largest public extension version under 
        the requested major version family of currently installed plugin version

<<<<<<< HEAD
        Else, get the highest hot-fix for requested version, 
        """
        self.logger.info("Decide which version to use")
        try:
            pkg_list = self.protocol.get_ext_handler_pkgs(self.ext_handler)
        except ProtocolError as e:
            raise ExtensionError("Failed to get ext handler pkgs", e)
=======
        try: 
            self.handle_state()
        except ExtensionError as e:
            self.set_state_err(text(e))
            self.report_event(is_success=False, message=text(e))
            self.logger.error("Failed to process extension handler")
            return

        try: 
            if self.installed:
                self.collect_ext_status()
                self.collect_handler_status()
        except ExtensionError as e:
            self.report_event(is_success=False, message=text(e))
            self.logger.error("Failed to get extension handler status")
            return

        self.logger.verb("Finished processing extension handler")

    def handle_state(self):
        if self.installed:
            self.handler_state = self.get_state()
            
        self.handler_status.status = handler_state_to_status(self.handler_state)
        self.logger.verb("Handler state: {0}", self.handler_state)
        self.logger.verb("Sequence number: {0}", self.ext.sequenceNumber)

        if self.state == 'enabled':
            if self.handler_state == ExtHandlerState.Failed:
                self.logger.verb("Found previous failure, quit handle_enable")
                return

            if self.handler_state == ExtHandlerState.Enabled:
                self.logger.verb("Already enabled with sequenceNumber: {0}",
                                 self.ext.sequenceNumber)
                self.logger.verb("Quit handle_enable")
                return

            try:
                new = self.handle_enable()
                if new is not None:
                    #Upgrade happened
                    new.set_state(ExtHandlerState.Enabled)
                else:
                    self.set_state(ExtHandlerState.Enabled)
>>>>>>> ea7f7ea8

        version = self.ext_handler.properties.version 
        update_policy = self.ext_handler.properties.upgradePolicy
        
        version_frag = version.split('.')
        if len(version_frag) < 2:
            raise ExtensionError("Wrong version format: {0}".format(version))

        version_prefix = None
        if update_policy is not None and update_policy == 'auto':
            version_prefix = "{0}.".format(version_frag[0])
        else:
            version_prefix = "{0}.{1}.".format(version_frag[0], version_frag[1])
        
        packages = [x for x in pkg_list.versions \
                    if x.version.startswith(version_prefix) or \
                       x.version == version]
        
        packages = sorted(packages, key=lambda x: Version(x.version), 
                          reverse=True)

        if len(packages) <= 0:
            raise ExtensionError("Failed to find and valid extension package")
        self.pkg = packages[0]
        self.ext_handler.properties.version = packages[0].version
        self.logger.info("Use version: {0}", self.pkg.version)

    def version_gt(self, other):
        self_version = self.ext_handler.properties.version
        other_version = other.ext_handler.properties.version
        return Version(self_version) > Version(other_version)

    def get_installed_ext_handler(self):
        lastest_version = None
        ext_handler_name = self.ext_handler.name

        for dir_name in os.listdir(conf.get_lib_dir()):
            path = os.path.join(conf.get_lib_dir(), dir_name)
            if os.path.isdir(path) and dir_name.startswith(ext_handler_name):
                seprator = dir_name.rfind('-')
                if seprator < 0:
                    continue
                installed_name = dir_name[0: seprator]
                installed_version = dir_name[seprator + 1:] 
                if installed_name != ext_handler_name:
                    continue
                if lastest_version is None or \
                        Version(lastest_version) < Version(installed_version):
                   lastest_version = installed_version

        if lastest_version is None:
            return None
        
        data = get_properties(self.ext_handler)
        old_ext_handler = ExtHandler()
        set_properties("ExtHandler", old_ext_handler, data)
        old_ext_handler.properties.version = lastest_version
        return ExtHandlerInstance(old_ext_handler, self.protocol)
    
    def copy_status_files(self, old_ext_handler_i):
        self.logger.info("Copy status files from old plugin to new")
        old_ext_dir = old_ext_handler_i.get_base_dir()
        new_ext_dir = self.get_base_dir()

        old_ext_mrseq_file = os.path.join(old_ext_dir, "mrseq")
        if os.path.isfile(old_ext_mrseq_file):
            shutil.copy2(old_ext_mrseq_file, new_ext_dir)

        old_ext_status_dir = old_ext_handler_i.get_status_dir()
        new_ext_status_dir = self.get_status_dir()

        if os.path.isdir(old_ext_status_dir):
            for status_file in os.listdir(old_ext_status_dir):
                status_file = os.path.join(old_ext_status_dir, status_file)
                if os.path.isfile(status_file):
                    shutil.copy2(status_file, new_ext_status_dir)
    
    def set_operation(self, op):
        self.operation = op

<<<<<<< HEAD
    def report_event(self, message="", is_success=True):
        add_event(name=self.ext_handler.name, message=message, 
                  op=self.operation, is_success=is_success)
=======
    def handle_uninstall(self):
        if not self.installed:
            self.logger.verb("Not installed, quit unistall")
            self.handler_status = None
            self.ext_status = None
            return
        self.disable()
        self.uninstall()

    def report_event(self, is_success=True, message=""):
        if self.ext_status is not None:
            if not is_success:
                self.ext_status.status = "error"
                self.ext_status.code = -1
        if self.handler_status is not None:
            self.handler_status.message = message
            if not is_success:
                self.handler_status.status = "NotReady"
        add_event(name=self.name, op=self.ext_status.operation, 
                  is_success=is_success, message=message)

    def set_operation(self, operation):
        if self.ext_status.operation != WALAEventOperation.Upgrade:
            self.ext_status.operation = operation 

    def upgrade(self, target_version):
        self.logger.info("Upgrade from: {0} to {1}", self.curr_version,
                         target_version)
        self.set_operation(WALAEventOperation.Upgrade)

        old = self
        new = ExtHandlerInstance(self.ext_handler, self.pkg_list, 
                                 target_version)
        self.logger.info("Download new extension package")
        new.init_logger()
        new.download()
        self.logger.info("Initialize new extension directory")
        new.init_dir()

        old.disable()
        self.logger.info("Update new extension")
        new.update()
        old.uninstall()
        man = new.load_manifest()
        if man.is_update_with_install():
            self.logger.info("Install new extension")
            new.install()
        self.logger.info("Enable new extension")
        new.enable()
        return new
>>>>>>> ea7f7ea8

    def download(self):
        self.logger.info("Download extension package")
        self.set_operation(WALAEventOperation.Download)
        if self.pkg is None:
            raise ExtensionError("No package uri found")
        
        package = None
        for uri in self.pkg.uris:
            try:
                package = self.protocol.download_ext_handler_pkg(uri.uri)
            except ProtocolError as e: 
                logger.warn("Failed download extension: {0}", e)
        
        if package is None:
            raise ExtensionError("Failed to download extension")

        self.logger.info("Unpack extension package")
        pkg_file = os.path.join(conf.get_lib_dir(),
                                os.path.basename(uri.uri) + ".zip")
        fileutil.write_file(pkg_file, bytearray(package), asbin=True)
        zipfile.ZipFile(pkg_file).extractall(self.get_base_dir())
        chmod = "find {0} -type f | xargs chmod u+x".format(self.get_base_dir())
        shellutil.run(chmod)
        self.report_event(message="Download succeeded")

        self.logger.info("Initialize extension directory")
        #Save HandlerManifest.json
        man_file = fileutil.search_file(self.get_base_dir(),
                                        'HandlerManifest.json')

        if man_file is None:
            raise ExtensionError("HandlerManifest.json not found")

        man = fileutil.read_file(man_file, remove_bom=True)
        fileutil.write_file(self.get_manifest_file(), man)

        #Create status and config dir
        status_dir = self.get_status_dir()
        fileutil.mkdir(status_dir, mode=0o700)
        conf_dir = self.get_conf_dir()
        fileutil.mkdir(conf_dir, mode=0o700)

        #Save HandlerEnvironment.json
        self.create_handler_env()

    def enable(self):
        self.logger.info("Enable extension.")
        self.set_operation(WALAEventOperation.Enable)

        man = self.load_manifest()
        self.launch_command(man.get_enable_command())

    def disable(self):
        self.logger.info("Disable extension.")
        self.set_operation(WALAEventOperation.Disable)

        man = self.load_manifest()
        self.launch_command(man.get_disable_command(), timeout=900)

    def install(self):
        self.logger.info("Install extension.")
        self.set_operation(WALAEventOperation.Install)

        man = self.load_manifest()
        self.launch_command(man.get_install_command(), timeout=900)

    def uninstall(self):
        self.logger.info("Uninstall extension.")
        self.set_operation(WALAEventOperation.UnInstall)
        
        try:
            man = self.load_manifest()
            self.launch_command(man.get_uninstall_command())
        except ExtensionError as e:
            self.report_event(message=ustr(e), is_success=False)

        self.logger.info("Remove ext handler dir: {0}", self.get_base_dir())
        try:
            shutil.rmtree(self.get_base_dir())
            shutil.rmtree(self.get_handler_state_dir())
        except IOError as e:
            raise ExtensionError("Failed to rm ext handler dir: {0}".format(e))

    def update(self):
        self.logger.info("Update extension.")
        self.set_operation(WALAEventOperation.Update)
        
        man = self.load_manifest()
        self.launch_command(man.get_update_command(), timeout=900)
<<<<<<< HEAD
    
    def update_with_install(self):
=======

    def collect_handler_status(self):
        self.logger.verb("Collect extension handler status")
        if self.handler_status is None:
            return
         
        handler_state = self.get_state()
        self.handler_status.status = handler_state_to_status(handler_state)
        self.handler_status.message = self.get_state_err()
>>>>>>> ea7f7ea8
        man = self.load_manifest()
        if man.is_update_with_install():
            self.install()
        else:
            self.logger.info("UpdateWithInstall not set. "
                             "Skip install during upgrade.")

    def collect_ext_status(self, ext):
        self.logger.verb("Collect extension status")
        status_dir = self.get_status_dir()
        ext_status = None
        ext_status_file = "{0}.status".format(ext.sequenceNumber)
        ext_status_file = os.path.join(status_dir, ext_status_file)
        try:
            data_str = fileutil.read_file(ext_status_file)
            data = json.loads(data_str)
            ext_status = ExtensionStatus()
            parse_ext_status(ext_status, data)
            return ext_status
        except IOError as e:
            raise ExtensionError(u"Failed to get status file", e)
        except ValueError as e:
            raise ExtensionError(u"Malformed status file", e)
    
<<<<<<< HEAD
    def report_ext_status(self):
        active_exts = []
        for ext in self.ext_handler.properties.extensions:
            try:
                ext_status = self.collect_ext_status(ext)
            except ExtensionError as e:
                ext_status = ExtensionStatus(message=str(e), code=-1, 
                                             status="error")
            try:
                self.protocol.report_ext_status(self.ext_handler.name, ext.name, 
                                                ext_status)
                active_exts.append(ext.name)
            except ProtocolError as e:
                self.logger.error(u"Failed to report extension status: {0}", e)
        return active_exts
=======
    def make_handler_state_dir(self):
        handler_state_dir = self.get_handler_state_dir()
        fileutil.mkdir(handler_state_dir, 0o600)
        if not os.path.exists(handler_state_dir):
            os.makedirs(handler_state_dir)

    def get_state(self):
        handler_state_file = self.get_handler_state_file()
        if not os.path.isfile(handler_state_file):
            return None
        try:
            handler_state = fileutil.read_file(handler_state_file)
            if handler_state is not None:
                handler_state = handler_state.rstrip()
            return handler_state
        except IOError as e:
            err = "Failed to get handler state: {0}".format(e)
            add_event(name=self.name, is_success=False, message=err)

    def set_state(self, state):
        handler_state_file = self.get_handler_state_file()
        if not os.path.isfile(handler_state_file):
            self.make_handler_state_dir()
        try:
            fileutil.write_file(handler_state_file, state)
        except IOError as e:
            err = "Failed to set handler state: {0}".format(e)
            add_event(name=self.name, is_success=False, message=err)

    def get_state_err(self):
        """Get handler error message"""
        handler_state_err_file= self.get_handler_state_err_file()
        if not os.path.isfile(handler_state_err_file):
            return None
        try:
            message = fileutil.read_file(handler_state_err_file)
            return message
        except IOError as e:
            err = "Failed to get handler state message: {0}".format(e)
            add_event(name=self.name, is_success=False, message=err)

    def set_state_err(self, message):
        """Set handler error message"""
        handler_state_err_file = self.get_handler_state_err_file()
        if not os.path.isfile(handler_state_err_file):
            self.make_handler_state_dir()
        try:
            fileutil.write_file(handler_state_err_file, message)
        except IOError as e:
            err = "Failed to set handler state message: {0}".format(e)
            add_event(name=self.name, is_success=False, message=err)
>>>>>>> ea7f7ea8

    def collect_heartbeat(self):
        man = self.load_manifest()
        if not man.is_report_heartbeat():
            return
        heartbeat_file = os.path.join(conf.get_lib_dir(),
                                      self.get_heartbeat_file())

        self.logger.info("Collect heart beat")
        if not os.path.isfile(heartbeat_file):
            raise ExtensionError("Failed to get heart beat file")
        if not self.is_responsive(heartbeat_file):
            return {
                    "status": "Unresponsive",
                    "code": -1,
                    "message": "Extension heartbeat is not responsive"
            }
        try:
            heartbeat_json = fileutil.read_file(heartbeat_file)
            heartbeat = json.loads(heartbeat_json)[0]['heartbeat']
        except IOError as e:
            raise ExtensionError("Failed to get heartbeat file:{0}".format(e))
        except ValueError as e:
            raise ExtensionError("Malformed heartbeat file: {0}".format(e))
        return heartbeat
 
    def is_responsive(self, heartbeat_file):
        last_update=int(time.time() - os.stat(heartbeat_file).st_mtime)
        return  last_update > 600    # not updated for more than 10 min
   
    def launch_command(self, cmd, timeout=300):
        self.logger.info("Launch command:{0}", cmd)
        base_dir = self.get_base_dir()
        try:
            devnull = open(os.devnull, 'w')
            child = subprocess.Popen(base_dir + "/" + cmd, shell=True,
                                     cwd=base_dir, stdout=devnull)
        except Exception as e:
            #TODO do not catch all exception
            raise ExtensionError("Failed to launch: {0}, {1}".format(cmd, e))

        retry = timeout / 5
        while retry > 0 and child.poll == None:
            time.sleep(5)
            retry -= 1
        if retry == 0:
            os.kill(child.pid, 9)
            raise ExtensionError("Timeout({0}): {1}".format(timeout, cmd))

        ret = child.wait()
        if ret == None or ret != 0:
            raise ExtensionError("Non-zero exit code: {0}, {1}".format(ret, cmd))

        self.report_event(message="Launch command succeeded: {0}".format(cmd))

    def load_manifest(self):
        man_file = self.get_manifest_file()
        try:
            data = json.loads(fileutil.read_file(man_file))
        except IOError as e:
            raise ExtensionError('Failed to load manifest file.')
        except ValueError as e:
            raise ExtensionError('Malformed manifest file.')

        return HandlerManifest(data[0])

    def update_settings(self):
        if self.ext_handler.properties.extensions is None:
            self.logger.verb("Extension has no settings")
            return
        
        for ext in self.ext_handler.properties.extensions:
            settings = {
                'publicSettings': ext.publicSettings,
                'protectedSettings': ext.protectedSettings,
                'protectedSettingsCertThumbprint': ext.certificateThumbprint
            }
            ext_settings = {
                "runtimeSettings":[{
                    "handlerSettings": settings
                }]
            }
            settings_file = "{0}.settings".format(ext.sequenceNumber)
            settings_file = os.path.join(self.get_conf_dir(), settings_file)
            fileutil.write_file(settings_file, json.dumps(ext_settings))

    def create_handler_env(self):
        env = [{
            "name": self.ext_handler.name,
            "version" : HANDLER_ENVIRONMENT_VERSION,
            "handlerEnvironment" : {
                "logFolder" : self.get_log_dir(),
                "configFolder" : self.get_conf_dir(),
                "statusFolder" : self.get_status_dir(),
                "heartbeatFile" : self.get_heartbeat_file()
            }
        }]
        fileutil.write_file(self.get_env_file(), json.dumps(env))
    
    def get_handler_state_dir(self):
        return os.path.join(conf.get_lib_dir(), "handler_state", 
                            self.get_full_name())

    def set_handler_state(self, handler_state):
        state_dir = self.get_handler_state_dir()
        if not os.path.exists(state_dir):
            fileutil.mkdir(state_dir, 0o700)
        
        try:
            state_file = os.path.join(state_dir, "state")
            fileutil.write_file(state_file, handler_state)
        except IOError as e:
            self.logger.error("Failed to set state: {0}", e)
    
    def get_handler_state(self):
        state_dir = self.get_handler_state_dir()
        state_file = os.path.join(state_dir, "state")
        if not os.path.isfile(state_file):
            return ExtHandlerState.NotInstalled

        try:
            return fileutil.read_file(state_file)
        except IOError as e:
            self.logger.error("Failed to get state: {0}", e)
    
    def set_handler_status(self, status="NotReady", message="", 
                           code=0):
        state_dir = self.get_handler_state_dir()
        if not os.path.exists(state_dir):
            fileutil.mkdir(state_dir, 0o700)
        
        handler_status = ExtHandlerStatus()
        handler_status.name = self.ext_handler.name
        handler_status.version = self.ext_handler.properties.version
        handler_status.message = message
        handler_status.code = code
        handler_status.status = status
        status_file = os.path.join(state_dir, "status")

        try:
            fileutil.write_file(status_file, 
                                json.dumps(get_properties(handler_status)))
        except (IOError, ValueError, ProtocolError) as e:
            self.logger.error("Failed to save handler status: {0}", e)
        
    def get_handler_status(self):
        state_dir = self.get_handler_state_dir()
        status_file = os.path.join(state_dir, "status")
        if not os.path.isfile(status_file):
            return None
        
        try:
            data = json.loads(fileutil.read_file(status_file))
            handler_status = ExtHandlerStatus() 
            set_properties("ExtHandlerStatus", handler_status, data)
            return handler_status
        except (IOError, ValueError) as e:
            self.logger.error("Failed to get handler status: {0}", e)

    def get_full_name(self):
        return "{0}-{1}".format(self.ext_handler.name, 
                                self.ext_handler.properties.version)
   
    def get_base_dir(self):
        return os.path.join(conf.get_lib_dir(), self.get_full_name())

    def get_status_dir(self):
        return os.path.join(self.get_base_dir(), "status")

    def get_conf_dir(self):
        return os.path.join(self.get_base_dir(), 'config')

<<<<<<< HEAD
=======
    def get_settings_file(self):
        return os.path.join(self.get_conf_dir(),
                            "{0}.settings".format(self.ext.sequenceNumber))
    
    def get_handler_state_dir(self):
        return os.path.join(OSUTIL.get_lib_dir(), "handler_state", 
                            self.get_full_name())

    def get_handler_state_file(self):
        return os.path.join(self.get_handler_state_dir(), 
                            '{0}.state'.format(self.ext.sequenceNumber))

    def get_handler_state_err_file(self):
        return os.path.join(self.get_handler_state_dir(), 
                            '{0}.error'.format(self.ext.sequenceNumber))


>>>>>>> ea7f7ea8
    def get_heartbeat_file(self):
        return os.path.join(self.get_base_dir(), 'heartbeat.log')

    def get_manifest_file(self):
        return os.path.join(self.get_base_dir(), 'HandlerManifest.json')

    def get_env_file(self):
        return os.path.join(self.get_base_dir(), 'HandlerEnvironment.json')

    def get_log_dir(self):
        return os.path.join(conf.get_ext_log_dir(), self.ext_handler.name,
                            self.ext_handler.properties.version)

class HandlerEnvironment(object):
    def __init__(self, data):
        self.data = data

    def get_version(self):
        return self.data["version"]

    def get_log_dir(self):
        return self.data["handlerEnvironment"]["logFolder"]

    def get_conf_dir(self):
        return self.data["handlerEnvironment"]["configFolder"]

    def get_status_dir(self):
        return self.data["handlerEnvironment"]["statusFolder"]

    def get_heartbeat_file(self):
        return self.data["handlerEnvironment"]["heartbeatFile"]

class HandlerManifest(object):
    def __init__(self, data):
        if data is None or data['handlerManifest'] is None:
            raise ExtensionError('Malformed manifest file.')
        self.data = data

    def get_name(self):
        return self.data["name"]

    def get_version(self):
        return self.data["version"]

    def get_install_command(self):
        return self.data['handlerManifest']["installCommand"]

    def get_uninstall_command(self):
        return self.data['handlerManifest']["uninstallCommand"]

    def get_update_command(self):
        return self.data['handlerManifest']["updateCommand"]

    def get_enable_command(self):
        return self.data['handlerManifest']["enableCommand"]

    def get_disable_command(self):
        return self.data['handlerManifest']["disableCommand"]

    def is_reboot_after_install(self):
        """
        Deprecated
        """
        return False

    def is_report_heartbeat(self):
        return self.data['handlerManifest'].get('reportHeartbeat', False)

    def is_update_with_install(self):
        update_mode = self.data['handlerManifest'].get('updateMode')
        return update_mode is not None and \
               update_mode.low() == "updatewithinstall"<|MERGE_RESOLUTION|>--- conflicted
+++ resolved
@@ -58,10 +58,6 @@
     validate_has_key(formatted_message, 'lang', 'formattedMessage/lang')
     validate_has_key(formatted_message, 'message', 'formattedMessage/message')
     return formatted_message.get('message')
-<<<<<<< HEAD
-=======
-    
->>>>>>> ea7f7ea8
 
 def parse_ext_substatus(substatus):
     #Check extension sub status format
@@ -289,7 +285,6 @@
         If auto-upgrade, get the largest public extension version under 
         the requested major version family of currently installed plugin version
 
-<<<<<<< HEAD
         Else, get the highest hot-fix for requested version, 
         """
         self.logger.info("Decide which version to use")
@@ -297,53 +292,6 @@
             pkg_list = self.protocol.get_ext_handler_pkgs(self.ext_handler)
         except ProtocolError as e:
             raise ExtensionError("Failed to get ext handler pkgs", e)
-=======
-        try: 
-            self.handle_state()
-        except ExtensionError as e:
-            self.set_state_err(text(e))
-            self.report_event(is_success=False, message=text(e))
-            self.logger.error("Failed to process extension handler")
-            return
-
-        try: 
-            if self.installed:
-                self.collect_ext_status()
-                self.collect_handler_status()
-        except ExtensionError as e:
-            self.report_event(is_success=False, message=text(e))
-            self.logger.error("Failed to get extension handler status")
-            return
-
-        self.logger.verb("Finished processing extension handler")
-
-    def handle_state(self):
-        if self.installed:
-            self.handler_state = self.get_state()
-            
-        self.handler_status.status = handler_state_to_status(self.handler_state)
-        self.logger.verb("Handler state: {0}", self.handler_state)
-        self.logger.verb("Sequence number: {0}", self.ext.sequenceNumber)
-
-        if self.state == 'enabled':
-            if self.handler_state == ExtHandlerState.Failed:
-                self.logger.verb("Found previous failure, quit handle_enable")
-                return
-
-            if self.handler_state == ExtHandlerState.Enabled:
-                self.logger.verb("Already enabled with sequenceNumber: {0}",
-                                 self.ext.sequenceNumber)
-                self.logger.verb("Quit handle_enable")
-                return
-
-            try:
-                new = self.handle_enable()
-                if new is not None:
-                    #Upgrade happened
-                    new.set_state(ExtHandlerState.Enabled)
-                else:
-                    self.set_state(ExtHandlerState.Enabled)
->>>>>>> ea7f7ea8
 
         version = self.ext_handler.properties.version 
         update_policy = self.ext_handler.properties.upgradePolicy
@@ -424,62 +372,9 @@
     def set_operation(self, op):
         self.operation = op
 
-<<<<<<< HEAD
     def report_event(self, message="", is_success=True):
         add_event(name=self.ext_handler.name, message=message, 
                   op=self.operation, is_success=is_success)
-=======
-    def handle_uninstall(self):
-        if not self.installed:
-            self.logger.verb("Not installed, quit unistall")
-            self.handler_status = None
-            self.ext_status = None
-            return
-        self.disable()
-        self.uninstall()
-
-    def report_event(self, is_success=True, message=""):
-        if self.ext_status is not None:
-            if not is_success:
-                self.ext_status.status = "error"
-                self.ext_status.code = -1
-        if self.handler_status is not None:
-            self.handler_status.message = message
-            if not is_success:
-                self.handler_status.status = "NotReady"
-        add_event(name=self.name, op=self.ext_status.operation, 
-                  is_success=is_success, message=message)
-
-    def set_operation(self, operation):
-        if self.ext_status.operation != WALAEventOperation.Upgrade:
-            self.ext_status.operation = operation 
-
-    def upgrade(self, target_version):
-        self.logger.info("Upgrade from: {0} to {1}", self.curr_version,
-                         target_version)
-        self.set_operation(WALAEventOperation.Upgrade)
-
-        old = self
-        new = ExtHandlerInstance(self.ext_handler, self.pkg_list, 
-                                 target_version)
-        self.logger.info("Download new extension package")
-        new.init_logger()
-        new.download()
-        self.logger.info("Initialize new extension directory")
-        new.init_dir()
-
-        old.disable()
-        self.logger.info("Update new extension")
-        new.update()
-        old.uninstall()
-        man = new.load_manifest()
-        if man.is_update_with_install():
-            self.logger.info("Install new extension")
-            new.install()
-        self.logger.info("Enable new extension")
-        new.enable()
-        return new
->>>>>>> ea7f7ea8
 
     def download(self):
         self.logger.info("Download extension package")
@@ -570,20 +465,8 @@
         
         man = self.load_manifest()
         self.launch_command(man.get_update_command(), timeout=900)
-<<<<<<< HEAD
     
     def update_with_install(self):
-=======
-
-    def collect_handler_status(self):
-        self.logger.verb("Collect extension handler status")
-        if self.handler_status is None:
-            return
-         
-        handler_state = self.get_state()
-        self.handler_status.status = handler_state_to_status(handler_state)
-        self.handler_status.message = self.get_state_err()
->>>>>>> ea7f7ea8
         man = self.load_manifest()
         if man.is_update_with_install():
             self.install()
@@ -608,7 +491,6 @@
         except ValueError as e:
             raise ExtensionError(u"Malformed status file", e)
     
-<<<<<<< HEAD
     def report_ext_status(self):
         active_exts = []
         for ext in self.ext_handler.properties.extensions:
@@ -624,60 +506,7 @@
             except ProtocolError as e:
                 self.logger.error(u"Failed to report extension status: {0}", e)
         return active_exts
-=======
-    def make_handler_state_dir(self):
-        handler_state_dir = self.get_handler_state_dir()
-        fileutil.mkdir(handler_state_dir, 0o600)
-        if not os.path.exists(handler_state_dir):
-            os.makedirs(handler_state_dir)
-
-    def get_state(self):
-        handler_state_file = self.get_handler_state_file()
-        if not os.path.isfile(handler_state_file):
-            return None
-        try:
-            handler_state = fileutil.read_file(handler_state_file)
-            if handler_state is not None:
-                handler_state = handler_state.rstrip()
-            return handler_state
-        except IOError as e:
-            err = "Failed to get handler state: {0}".format(e)
-            add_event(name=self.name, is_success=False, message=err)
-
-    def set_state(self, state):
-        handler_state_file = self.get_handler_state_file()
-        if not os.path.isfile(handler_state_file):
-            self.make_handler_state_dir()
-        try:
-            fileutil.write_file(handler_state_file, state)
-        except IOError as e:
-            err = "Failed to set handler state: {0}".format(e)
-            add_event(name=self.name, is_success=False, message=err)
-
-    def get_state_err(self):
-        """Get handler error message"""
-        handler_state_err_file= self.get_handler_state_err_file()
-        if not os.path.isfile(handler_state_err_file):
-            return None
-        try:
-            message = fileutil.read_file(handler_state_err_file)
-            return message
-        except IOError as e:
-            err = "Failed to get handler state message: {0}".format(e)
-            add_event(name=self.name, is_success=False, message=err)
-
-    def set_state_err(self, message):
-        """Set handler error message"""
-        handler_state_err_file = self.get_handler_state_err_file()
-        if not os.path.isfile(handler_state_err_file):
-            self.make_handler_state_dir()
-        try:
-            fileutil.write_file(handler_state_err_file, message)
-        except IOError as e:
-            err = "Failed to set handler state message: {0}".format(e)
-            add_event(name=self.name, is_success=False, message=err)
->>>>>>> ea7f7ea8
-
+   
     def collect_heartbeat(self):
         man = self.load_manifest()
         if not man.is_report_heartbeat():
@@ -849,26 +678,6 @@
     def get_conf_dir(self):
         return os.path.join(self.get_base_dir(), 'config')
 
-<<<<<<< HEAD
-=======
-    def get_settings_file(self):
-        return os.path.join(self.get_conf_dir(),
-                            "{0}.settings".format(self.ext.sequenceNumber))
-    
-    def get_handler_state_dir(self):
-        return os.path.join(OSUTIL.get_lib_dir(), "handler_state", 
-                            self.get_full_name())
-
-    def get_handler_state_file(self):
-        return os.path.join(self.get_handler_state_dir(), 
-                            '{0}.state'.format(self.ext.sequenceNumber))
-
-    def get_handler_state_err_file(self):
-        return os.path.join(self.get_handler_state_dir(), 
-                            '{0}.error'.format(self.ext.sequenceNumber))
-
-
->>>>>>> ea7f7ea8
     def get_heartbeat_file(self):
         return os.path.join(self.get_base_dir(), 'heartbeat.log')
 
