#!/usr/bin/env python
#
# Windows Azure Linux Agent
#
# Copyright 2014 Microsoft Corporation
#
# Licensed under the Apache License, Version 2.0 (the "License");
# you may not use this file except in compliance with the License.
# You may obtain a copy of the License at
#
#     http://www.apache.org/licenses/LICENSE-2.0
#
# Unless required by applicable law or agreed to in writing, software
# distributed under the License is distributed on an "AS IS" BASIS,
# WITHOUT WARRANTIES OR CONDITIONS OF ANY KIND, either express or implied.
# See the License for the specific language governing permissions and
# limitations under the License.
#
# Requires Python 2.4+ and Openssl 1.0+
#
# Implements parts of RFC 2131, 1541, 1497 and
# http://msdn.microsoft.com/en-us/library/cc227282%28PROT.10%29.aspx
# http://msdn.microsoft.com/en-us/library/cc227259%28PROT.13%29.aspx
#

import array
import base64
import httplib
import os
import os.path
import platform
import pwd
import re
import shutil
import socket
import SocketServer
import struct
import string
import subprocess
import sys
import tempfile
import textwrap
import threading
import time
import traceback
import xml.dom.minidom
import fcntl
import inspect
import zipfile
import json

if not hasattr(subprocess,'check_output'):
    def check_output(*popenargs, **kwargs):
        r"""Backport from subprocess module from python 2.7"""
        if 'stdout' in kwargs:
            raise ValueError('stdout argument not allowed, it will be overridden.')
        process = subprocess.Popen(stdout=subprocess.PIPE, *popenargs, **kwargs)
        output, unused_err = process.communicate()
        retcode = process.poll()
        if retcode:
            cmd = kwargs.get("args")
            if cmd is None:
                cmd = popenargs[0]
            raise subprocess.CalledProcessError(retcode, cmd, output=output)
        return output

    # Exception classes used by this module.
    class CalledProcessError(Exception):
        def __init__(self, returncode, cmd, output=None):
            self.returncode = returncode
            self.cmd = cmd
            self.output = output
        def __str__(self):
            return "Command '%s' returned non-zero exit status %d" % (self.cmd, self.returncode)

    subprocess.check_output=check_output
    subprocess.CalledProcessError=CalledProcessError
    
GuestAgentName = "WALinuxAgent"
GuestAgentLongName = "Windows Azure Linux Agent"
GuestAgentVersion = "WALinuxAgent-2.0.8"
ProtocolVersion = "2012-11-30" #WARNING this value is used to confirm the correct fabric protocol.

Config = None
WaAgent = None
DiskActivated = False
Openssl = "openssl"
Children = []
ExtensionChildren = []
VMM_STARTUP_SCRIPT_NAME='install'
VMM_CONFIG_FILE_NAME='linuxosconfiguration.xml'
global RulesFiles
RulesFiles = [ "/lib/udev/rules.d/75-persistent-net-generator.rules",
               "/etc/udev/rules.d/70-persistent-net.rules" ]
VarLibDhcpDirectories = ["/var/lib/dhclient", "/var/lib/dhcpcd", "/var/lib/dhcp"]
EtcDhcpClientConfFiles = ["/etc/dhcp/dhclient.conf", "/etc/dhcp3/dhclient.conf"]
global LibDir
LibDir = "/var/lib/waagent"
global provisioned
provisioned=False
global provisionError
provisionError=None
HandlerStatusToAggStatus = {"installed":"Installing", "enabled":"Ready", "unintalled":"NotReady", "disabled":"NotReady"}

WaagentConf = """\
#
# Windows Azure Linux Agent Configuration
#

Role.StateConsumer=None                 # Specified program is invoked with the argument "Ready" when we report ready status
                                        # to the endpoint server.
Role.ConfigurationConsumer=None         # Specified program is invoked with XML file argument specifying role configuration.
Role.TopologyConsumer=None              # Specified program is invoked with XML file argument specifying role topology.

Provisioning.Enabled=y                  #
Provisioning.DeleteRootPassword=y       # Password authentication for root account will be unavailable.
Provisioning.RegenerateSshHostKeyPair=y # Generate fresh host key pair.
Provisioning.SshHostKeyPairType=rsa     # Supported values are "rsa", "dsa" and "ecdsa".
Provisioning.MonitorHostName=y          # Monitor host name changes and publish changes via DHCP requests.

ResourceDisk.Format=y                   # Format if unformatted. If 'n', resource disk will not be mounted.
ResourceDisk.Filesystem=ext4            # Typically ext3 or ext4. FreeBSD images should use 'ufs2' here.
ResourceDisk.MountPoint=/mnt/resource   #
ResourceDisk.EnableSwap=n               # Create and use swapfile on resource disk.
ResourceDisk.SwapSizeMB=0               # Size of the swapfile.

LBProbeResponder=y                      # Respond to load balancer probes if requested by Windows Azure.

Logs.Verbose=n                          # Enable verbose logs

OS.RootDeviceScsiTimeout=300            # Root device timeout in seconds.
OS.OpensslPath=None                     # If "None", the system default version is used.
"""
README_FILENAME="DATALOSS_WARNING_README.txt"
README_FILECONTENT="""\
WARNING: THIS IS A TEMPORARY DISK. 

Any data stored on this drive is SUBJECT TO LOSS and THERE IS NO WAY TO RECOVER IT.

Please do not use this disk for storing any personal or application data.

For additional details to please refer to the MSDN documentation at : http://msdn.microsoft.com/en-us/library/windowsazure/jj672979.aspx
"""

############################################################
# BEGIN DISTRO CLASS DEFS
############################################################
############################################################    
#	AbstractDistro
############################################################    
class AbstractDistro(object):
    """
    AbstractDistro defines a skeleton neccesary for a concrete Distro class.

    Generic methods and attributes are kept here, distribution specific attributes
    and behavior are to be placed in the concrete child named distroDistro, where
    distro is the string returned by calling python platform.linux_distribution()[0].
    So for CentOS the derived class is called 'centosDistro'.
    """

    def __init__(self):
        """
        Generic Attributes go here.  These are based on 'majority rules'.
        This __init__() may be called or overriden by the child.
        """
        self.agent_service_name = os.path.basename(sys.argv[0]) 
        self.selinux=None
        self.service_cmd='/usr/sbin/service'
        self.ssh_service_restart_option='restart'
        self.ssh_service_name='ssh'
        self.ssh_config_file='/etc/ssh/sshd_config'
        self.hostname_file_path='/etc/hostname'
        self.dhcp_client_name='dhclient'
        self.requiredDeps = [ 'route', 'shutdown', 'ssh-keygen', 'useradd'
                              , 'openssl', 'sfdisk', 'fdisk', 'mkfs', 'chpasswd', 'sed', 'grep', 'sudo' ]
        self.init_script_file='/etc/init.d/waagent'
        self.agent_package_name='WALinuxAgent'
        self.fileBlackList = [ "/root/.bash_history", "/var/log/waagent.log",'/etc/resolv.conf' ]        
        self.agent_files_to_uninstall = ["/etc/waagent.conf", "/etc/logrotate.d/waagent", "/etc/sudoers.d/waagent"]
        self.grubKernelBootOptionsFile = '/etc/default/grub'
        self.grubKernelBootOptionsLine = 'GRUB_CMDLINE_LINUX_DEFAULT='
        self.getpidcmd = 'pidof'
        self.mount_dvd_cmd = 'mount'
        self.sudoers_dir_base = '/etc'
        self.waagent_conf_file = WaagentConf
        self.shadow_file_mode=0600
        self.dhcp_enabled = False
        
    def isSelinuxSystem(self):
        """
        Checks and sets self.selinux = True if SELinux is available on system.
        """
        if self.selinux == None:
            if Run("which getenforce",chk_err=False):
                self.selinux = False
            else:
                self.selinux = True
        return self.selinux
    
    def isSelinuxRunning(self):
        """
        Calls shell command 'getenforce' and returns True if 'Enforcing'.
        """
        if self.isSelinuxSystem():
            return RunGetOutput("getenforce")[1].startswith("Enforcing")
        else:
            return False
        
    def setSelinuxEnforce(self,state):
        """
        Calls shell command 'setenforce' with 'state' and returns resulting exit code.
        """
        if self.isSelinuxSystem():
            if state: s = '1'
            else: s='0'
            return Run("setenforce "+s)

    def setSelinuxContext(self,path,cn):
        """
        Calls shell 'chcon' with 'path' and 'cn' context.
        Returns exit result.
        """
        if self.isSelinuxSystem():
            return Run('chcon ' + cn + ' ' + path)
        
    def setHostname(self,name):
        """
        Shell call to hostname.
        Returns resulting exit code.
        """
        return Run('hostname ' + name)
        
    def publishHostname(self,name):
        """
        Set the contents of the hostname file to 'name'.
        Return 1 on failure.
        """
        try:
            r=SetFileContents(self.hostname_file_path, name)
            for f in EtcDhcpClientConfFiles:
                if os.path.exists(f) and FindStringInFile(f,r'^[^#]*?send\s*host-name.*?(<hostname>|gethostname[(,)])') == None :
                    r=ReplaceFileContentsAtomic('/etc/dhcp/dhclient.conf', "send host-name \"" + name + "\";\n"
                                                + "\n".join(filter(lambda a: not a.startswith("send host-name"), GetFileContents('/etc/dhcp/dhclient.conf').split('\n'))))
        except:
            return 1
        return r
        
    def installAgentServiceScriptFiles(self):
        """
        Create the waagent support files for service installation.
        Called by registerAgentService()
        Abstract Virtual Function.  Over-ridden in concrete Distro classes.
        """
        pass

    def registerAgentService(self):
        """
        Calls installAgentService to create service files.
        Shell exec service registration commands. (e.g. chkconfig --add waagent)
        Abstract Virtual Function.  Over-ridden in concrete Distro classes.
        """
        pass
    
    def uninstallAgentService(self):
        """
        Call service subsystem to remove waagent script.
        Abstract Virtual Function.  Over-ridden in concrete Distro classes.
        """
        pass

    def unregisterAgentService(self):
        """
        Calls self.stopAgentService and call self.uninstallAgentService()
        """
        self.stopAgentService()
        self.uninstallAgentService()
    
    def startAgentService(self):
        """
        Service call to start the Agent service
        """
        return Run(self.service_cmd + ' ' + self.agent_service_name + ' start')
        
    def stopAgentService(self):
        """
        Service call to stop the Agent service
        """
        return Run(self.service_cmd + ' '  + self.agent_service_name + ' stop',False)
    
    def restartSshService(self):
        """
        Service call to re(start) the SSH service
        """
        sshRestartCmd = self.service_cmd + " " + self.ssh_service_name + " " + self.ssh_service_restart_option
        retcode = Run(sshRestartCmd)
        if retcode > 0:
            Error("Failed to restart SSH service with return code:" + str(retcode))
        return retcode

    def sshDeployPublicKey(self,fprint,path):
        """
        Generic sshDeployPublicKey - over-ridden in some concrete Distro classes due to minor differences in openssl packages deployed
        """
        error=0
        SshPubKey = OvfEnv().OpensslToSsh(fprint)
        if SshPubKey != None:
            AppendFileContents(path, SshPubKey)
        else:
            Error("Failed: " + fprint + ".crt -> " + path)
            error = 1
        return error
    
    def checkPackageInstalled(self,p):
        """
        Query package database for prescence of an installed package.
        Abstract Virtual Function.  Over-ridden in concrete Distro classes.
        """
        pass

    def checkPackageUpdateable(self,p):
        """
        Online check if updated package of walinuxagent is available.
        Abstract Virtual Function.  Over-ridden in concrete Distro classes.
        """
        pass

    def deleteRootPassword(self):
        """
        Generic root password removal.
        """
        filepath="/etc/shadow"
        ReplaceFileContentsAtomic(filepath,"root:*LOCK*:14600::::::\n"
                                  + "\n".join(filter(lambda a: not a.startswith("root:"),GetFileContents(filepath).split('\n'))))
        os.chmod(filepath,self.shadow_file_mode)
        if self.isSelinuxSystem():
            self.setSelinuxContext(filepath,'system_u:object_r:shadow_t:s0')
        Log("Root password deleted.")
        return 0
    
    def changePass(self,user,password):
        return RunSendStdin("chpasswd",(user + ":" + password + "\n"))
    
    def load_ata_piix(self):
        return WaAgent.TryLoadAtapiix()

    def unload_ata_piix(self):
        """
        Generic function to remove ata_piix.ko.
        """
        return WaAgent.TryUnloadAtapiix()
        
    def deprovisionWarnUser(self):
        """
        Generic user warnings used at deprovision.
        """
        print("WARNING! Nameserver configuration in /etc/resolv.conf will be deleted.")

    def deprovisionDeleteFiles(self):
        """
        Files to delete when VM is deprovisioned
        """
        for a in VarLibDhcpDirectories:
            Run("rm -f " + a + "/*")

        # Clear LibDir, remove nameserver and root bash history
        
        for f in os.listdir(LibDir) + self.fileBlackList:
            try:
                os.remove(f)
            except:
                pass
        return 0
    
    def uninstallDeleteFiles(self):
        """
        Files to delete when agent is uninstalled.
        """
        for f in self.agent_files_to_uninstall:
            try:
                os.remove(f)
            except:
                pass
        return 0
    
    def checkDependencies(self):
        """
        Generic dependency check.
        Return 1 unless all dependencies are satisfied.
        """
        if self.checkPackageInstalled('NetworkManager'):
            Error(GuestAgentLongName + " is not compatible with network-manager.")
            return 1
        try:
            m= __import__('pyasn1')
        except ImportError:
            Error(GuestAgentLongName + " requires python-pyasn1 for your Linux distribution.")
            return 1
        for a in self.requiredDeps:
            if Run("which " + a + " > /dev/null 2>&1",chk_err=False):
                Error("Missing required dependency: " + a)
                return 1
        return 0

    def packagedInstall(self,buildroot):
        """
        Called from setup.py for use by RPM.
        Copies generated files waagent.conf, under the buildroot.
        """
        if not os.path.exists(buildroot+'/etc'):
            os.mkdir(buildroot+'/etc')
        SetFileContents(buildroot+'/etc/waagent.conf', MyDistro.waagent_conf_file)
        
        if not os.path.exists(buildroot+'/etc/logrotate.d'):
            os.mkdir(buildroot+'/etc/logrotate.d')
        SetFileContents(buildroot+'/etc/logrotate.d/waagent', WaagentLogrotate)
    
        self.init_script_file=buildroot+self.init_script_file
        # this allows us to call installAgentServiceScriptFiles()
        if not os.path.exists(os.path.dirname(self.init_script_file)):
            os.mkdir(os.path.dirname(self.init_script_file))
        self.installAgentServiceScriptFiles()

    def GetIpv4Address(self):
        """
        Return the ip of the 
        first active non-loopback interface.
        """
        addr=''
        iface,addr=GetFirstActiveNetworkInterfaceNonLoopback()
        return addr

    def GetMacAddress(self):
        return GetMacAddress()

    def GetInterfaceName(self):
        return GetFirstActiveNetworkInterfaceNonLoopback()[0]

    def RestartInterface(self, iface):
        Run("ifdown " + iface + " && ifup " + iface)

    def CreateAccount(self,user, password, expiration, thumbprint):
        return CreateAccount(user, password, expiration, thumbprint)
    
    def DeleteAccount(self,user):
        return DeleteAccount(user)

    def ActivateResourceDisk(self):
        """
        Format, mount, and if specified in the configuration
        set resource disk as swap.
        """
        global DiskActivated
        format = Config.get("ResourceDisk.Format")
        if format == None or format.lower().startswith("n"):
            DiskActivated = True
            return
        device = DeviceForIdePort(1)
        if device == None:
            Error("ActivateResourceDisk: Unable to detect disk topology.")
            return
        device = "/dev/" + device

        mountlist = RunGetOutput("mount")[1]
        mountpoint = GetMountPoint(mountlist, device)

        if(mountpoint):
            Log("ActivateResourceDisk: " + device + "1 is already mounted.")
        else:
            mountpoint = Config.get("ResourceDisk.MountPoint")
            if mountpoint == None:
                mountpoint = "/mnt/resource"
            CreateDir(mountpoint, "root", 0755)
            fs = Config.get("ResourceDisk.Filesystem")
            if fs == None:
                fs = "ext3"
            if RunGetOutput("sfdisk -q -c " + device + " 1")[1].rstrip() == "7" and fs != "ntfs":
                Run("sfdisk -c " + device + " 1 83")
                Run("mkfs." + fs + " " + device + "1")
            if Run("mount " + device + "1 " + mountpoint):
                Error("ActivateResourceDisk: Failed to mount resource disk (" + device + "1).")
                return
            Log("Resource disk (" + device + "1) is mounted at " + mountpoint + " with fstype " + fs)

        #Create README file under the root of resource disk
        SetFileContents(os.path.join(mountpoint,README_FILENAME), README_FILECONTENT)
        DiskActivated = True

        #Create swap space
        swap = Config.get("ResourceDisk.EnableSwap")
        if swap == None or swap.lower().startswith("n"):
            return
        sizeKB = int(Config.get("ResourceDisk.SwapSizeMB")) * 1024
        if os.path.isfile(mountpoint + "/swapfile") and os.path.getsize(mountpoint + "/swapfile") != (sizeKB * 1024):
            os.remove(mountpoint + "/swapfile")
        if not os.path.isfile(mountpoint + "/swapfile"):
            Run("dd if=/dev/zero of=" + mountpoint + "/swapfile bs=1024 count=" + str(sizeKB))
            Run("mkswap " + mountpoint + "/swapfile")
        if not Run("swapon " + mountpoint + "/swapfile"):
            Log("Enabled " + str(sizeKB) + " KB of swap at " + mountpoint + "/swapfile")
        else:
            Error("ActivateResourceDisk: Failed to activate swap at " + mountpoint + "/swapfile")

    def Install(self):
        return Install()

    def mediaHasFilesystem(self,dsk):
        if len(dsk) == 0 :
            return False
        if Run("LC_ALL=C fdisk -l " + dsk + " | grep Disk"):
            return False
        return True
    
    def mountDVD(self,dvd,location):
        return RunGetOutput(self.mount_dvd_cmd + ' ' + dvd + ' ' + location)

    def GetHome(self):
        return GetHome()

    def getDhcpClientName(self):
        return self.dhcp_client_name

    def initScsiDiskTimeout(self):
        """
        Set the SCSI disk timeout when the agent starts running
        """
        self.setScsiDiskTimeout()

    def setScsiDiskTimeout(self):
        """
        Iterate all SCSI disks(include hot-add) and set their timeout if their value are different from the OS.RootDeviceScsiTimeout
        """
        try:
            scsiTimeout = Config.get("OS.RootDeviceScsiTimeout")
            for diskName in [disk for disk in os.listdir("/sys/block") if disk.startswith("sd")]:
                self.setBlockDeviceTimeout(diskName, scsiTimeout)
        except:
            pass

    def setBlockDeviceTimeout(self, device, timeout):
        """
        Set SCSI disk timeout by set /sys/block/sd*/device/timeout
        """
        if timeout != None and device:
            filePath = "/sys/block/" + device + "/device/timeout"
            if(GetFileContents(filePath).splitlines()[0].rstrip() != timeout):
                SetFileContents(filePath,timeout)
                Log("SetBlockDeviceTimeout: Update the device " + device + " with timeout " + timeout)

    def waitForSshHostKey(self, path):
        """
        Provide a dummy waiting, since by default, ssh host key is created by waagent and the key
        should already been created.
        """
        if(os.path.isfile(path)):
            return True
        else:
            Error("Can't find host key: {0}".format(path))
            return False

    def isDHCPEnabled(self):
        return self.dhcp_enabled

    def stopDHCP(self):
        """
        Stop the system DHCP client so that tha agent can bind on its port. If
        the distro has set dhcp_enabled to True, it will need to provide an
        implementation of this method.
        """
        raise NotImplementedError('stopDHCP method missing')

    def startDHCP(self):
        """
        Start the system DHCP client. If the distro has set dhcp_enabled to
        True, it will need to provide an implementation of this method.
        """
        raise NotImplementedError('startDHCP method missing')

############################################################
#	GentooDistro
############################################################
gentoo_init_file = """\
#!/sbin/runscript

command=/usr/sbin/waagent
pidfile=/var/run/waagent.pid
command_args=-daemon
command_background=true
name="Windows Azure Linux Agent"

depend()
{
	need localmount
	use logger network
	after bootmisc modules
}

"""
class gentooDistro(AbstractDistro):
    """
    Gentoo distro concrete class
    """

    def __init__(self): #
        super(gentooDistro,self).__init__()
        self.service_cmd='/sbin/service'
        self.ssh_service_name='sshd'
        self.hostname_file_path='/etc/conf.d/hostname'
        self.dhcp_client_name='dhcpcd'
        self.shadow_file_mode=0640
        self.init_file=gentoo_init_file
        
    def publishHostname(self,name):
        try:
            if (os.path.isfile(self.hostname_file_path)):
                r=ReplaceFileContentsAtomic(self.hostname_file_path, "hostname=\"" + name + "\"\n"
                    + "\n".join(filter(lambda a: not a.startswith("hostname="), GetFileContents(self.hostname_file_path).split("\n"))))
        except:
            return 1
        return r
        
    def installAgentServiceScriptFiles(self):
        SetFileContents(self.init_script_file, self.init_file)
        os.chmod(self.init_script_file, 0755)

    def registerAgentService(self):
        self.installAgentServiceScriptFiles()
        return Run('rc-update add ' + self.agent_service_name + ' default')
    
    def uninstallAgentService(self):
        return Run('rc-update del ' + self.agent_service_name + ' default')

    def unregisterAgentService(self):
        self.stopAgentService()
        return self.uninstallAgentService()

    def checkPackageInstalled(self,p):
        if Run('eix -I ^' + p + '$',chk_err=False):
            return 0
        else:
            return 1

    def checkPackageUpdateable(self,p):
        if Run('eix -u ^' + p + '$',chk_err=False):
            return 0
        else:
            return 1

    def RestartInterface(self, iface):
        Run("/etc/init.d/net." + iface + " restart")

############################################################    
#	SuSEDistro
############################################################    
suse_init_file = """\
#! /bin/sh
#
# Windows Azure Linux Agent sysV init script
#
# Copyright 2013 Microsoft Corporation
# Copyright SUSE LLC
#
# Licensed under the Apache License, Version 2.0 (the "License");
# you may not use this file except in compliance with the License.
# You may obtain a copy of the License at
#
#     http://www.apache.org/licenses/LICENSE-2.0
#
# Unless required by applicable law or agreed to in writing, software
# distributed under the License is distributed on an "AS IS" BASIS,
# WITHOUT WARRANTIES OR CONDITIONS OF ANY KIND, either express or implied.
# See the License for the specific language governing permissions and
# limitations under the License.
#
# /etc/init.d/waagent
#
#  and symbolic link
#
# /usr/sbin/rcwaagent
#
# System startup script for the waagent
#
### BEGIN INIT INFO
# Provides: WindowsAzureLinuxAgent
# Required-Start: $network sshd
# Required-Stop: $network sshd
# Default-Start: 3 5
# Default-Stop: 0 1 2 6
# Description: Start the WindowsAzureLinuxAgent
### END INIT INFO

PYTHON=/usr/bin/python
WAZD_BIN=/usr/sbin/waagent
WAZD_CONF=/etc/waagent.conf
WAZD_PIDFILE=/var/run/waagent.pid

test -x "$WAZD_BIN" || { echo "$WAZD_BIN not installed"; exit 5; }
test -e "$WAZD_CONF" || { echo "$WAZD_CONF not found"; exit 6; }

. /etc/rc.status

# First reset status of this service
rc_reset

# Return values acc. to LSB for all commands but status:
# 0 - success
# 1 - misc error
# 2 - invalid or excess args
# 3 - unimplemented feature (e.g. reload)
# 4 - insufficient privilege
# 5 - program not installed
# 6 - program not configured
#
# Note that starting an already running service, stopping
# or restarting a not-running service as well as the restart
# with force-reload (in case signalling is not supported) are
# considered a success.


case "$1" in
    start)
        echo -n "Starting WindowsAzureLinuxAgent"
        ## Start daemon with startproc(8). If this fails
        ## the echo return value is set appropriate.
        startproc -f ${PYTHON} ${WAZD_BIN} -daemon
        rc_status -v
        ;;
    stop)
        echo -n "Shutting down WindowsAzureLinuxAgent"
        ## Stop daemon with killproc(8) and if this fails
        ## set echo the echo return value.
        killproc -p ${WAZD_PIDFILE} ${PYTHON} ${WAZD_BIN}
        rc_status -v
        ;;
    try-restart)
        ## Stop the service and if this succeeds (i.e. the
        ## service was running before), start it again.
        $0 status >/dev/null && $0 restart
        rc_status
        ;;
    restart)
        ## Stop the service and regardless of whether it was
        ## running or not, start it again.
        $0 stop
        sleep 1
        $0 start
        rc_status
        ;;
    force-reload|reload)
        rc_status
        ;;
    status)
        echo -n "Checking for service WindowsAzureLinuxAgent "
        ## Check status with checkproc(8), if process is running
        ## checkproc will return with exit status 0.

        checkproc -p ${WAZD_PIDFILE} ${PYTHON} ${WAZD_BIN}
        rc_status -v
        ;;
    probe)
        ;;
    *)
        echo "Usage: $0 {start|stop|status|try-restart|restart|force-reload|reload}"
        exit 1
        ;;
esac
rc_exit
"""
class SuSEDistro(AbstractDistro):
    """
    SuSE Distro concrete class
    Put SuSE specific behavior here...
    """
    def __init__(self):
        super(SuSEDistro,self).__init__()
        self.service_cmd='/sbin/service'
        self.ssh_service_name='sshd'
        self.kernel_boot_options_file='/boot/grub/menu.lst'
        self.hostname_file_path='/etc/HOSTNAME'
        self.requiredDeps += [ "/sbin/insserv" ]
        self.init_file=suse_init_file
        self.dhcp_client_name='dhcpcd'
        if (DistInfo(fullname=1)[0] == 'SUSE Linux Enterprise Server') and (DistInfo()[1] >= '12'):
            self.dhcp_client_name='wickedd-dhcp4'
        self.grubKernelBootOptionsFile = '/boot/grub/menu.lst'
        self.grubKernelBootOptionsLine = 'kernel'
        self.getpidcmd='pidof '
        self.dhcp_enabled=True
        
    def checkPackageInstalled(self,p):
        if Run("rpm -q " + p,chk_err=False):
            return 0
        else:
            return 1

    def checkPackageUpdateable(self,p):
        if Run("zypper list-updates | grep " + p,chk_err=False):
            return 1
        else:
            return 0
        

    def installAgentServiceScriptFiles(self):
        try:
            SetFileContents(self.init_script_file, self.init_file)
            os.chmod(self.init_script_file, 0744)
        except:
            pass
        
    def registerAgentService(self):
        self.installAgentServiceScriptFiles()
        return Run('insserv ' + self.agent_service_name)

    def uninstallAgentService(self):
        return Run('insserv -r ' + self.agent_service_name)

    def unregisterAgentService(self):
        self.stopAgentService()
        return self.uninstallAgentService()

    def startDHCP(self):
        Run("service " + self.dhcp_client_name + " start", chk_err=False)

    def stopDHCP(self):
        Run("service " + self.dhcp_client_name + " stop", chk_err=False)
    
############################################################    
#	redhatDistro
############################################################    

redhat_init_file= """\
#!/bin/bash
#
# Init file for WindowsAzureLinuxAgent.
#
# chkconfig: 2345 60 80
# description: WindowsAzureLinuxAgent
#

# source function library
. /etc/rc.d/init.d/functions

RETVAL=0
FriendlyName="WindowsAzureLinuxAgent"
WAZD_BIN=/usr/sbin/waagent

start()
{
    echo -n $"Starting $FriendlyName: "
    $WAZD_BIN -daemon &
}

stop()
{
    echo -n $"Stopping $FriendlyName: "
    killproc -p /var/run/waagent.pid $WAZD_BIN
    RETVAL=$?
    echo
    return $RETVAL
}

case "$1" in
    start)
        start
        ;;
    stop)
        stop
        ;;
    restart)
        stop
        start
        ;;
    reload)
        ;;
    report)
        ;;
    status)
        status $WAZD_BIN
        RETVAL=$?
        ;;
    *)
        echo $"Usage: $0 {start|stop|restart|status}"
        RETVAL=1
esac
exit $RETVAL
"""

class redhatDistro(AbstractDistro):
    """
    Redhat Distro concrete class
    Put Redhat specific behavior here...
    """
    def __init__(self):
        super(redhatDistro,self).__init__()
        self.service_cmd='/sbin/service'
        self.ssh_service_restart_option='condrestart'
        self.ssh_service_name='sshd'
        self.hostname_file_path= None if DistInfo()[1] < '7.0' else '/etc/hostname'
        self.init_file=redhat_init_file
        self.grubKernelBootOptionsFile = '/boot/grub/menu.lst'
        self.grubKernelBootOptionsLine = 'kernel'

    def publishHostname(self,name):
        super(redhatDistro,self).publishHostname(name)
        if DistInfo()[1] < '7.0' :
            filepath = "/etc/sysconfig/network"
            if os.path.isfile(filepath):
                ReplaceFileContentsAtomic(filepath, "HOSTNAME=" + name + "\n"
                    + "\n".join(filter(lambda a: not a.startswith("HOSTNAME"), GetFileContents(filepath).split('\n'))))

        ethernetInterface = MyDistro.GetInterfaceName()
        filepath = "/etc/sysconfig/network-scripts/ifcfg-" + ethernetInterface
        if os.path.isfile(filepath):
            ReplaceFileContentsAtomic(filepath, "DHCP_HOSTNAME=" + name + "\n"
                    + "\n".join(filter(lambda a: not a.startswith("DHCP_HOSTNAME"), GetFileContents(filepath).split('\n'))))
        return 0

    def installAgentServiceScriptFiles(self):
        SetFileContents(self.init_script_file, self.init_file)
        os.chmod(self.init_script_file, 0744)
        return 0

    def registerAgentService(self):
        self.installAgentServiceScriptFiles()
        return Run('chkconfig --add waagent')
   
    def uninstallAgentService(self):
        return Run('chkconfig --del ' + self.agent_service_name)

    def unregisterAgentService(self):
        self.stopAgentService()
        return self.uninstallAgentService()
    
    def checkPackageInstalled(self,p):
        if Run("yum list installed " + p,chk_err=False):
            return 0
        else:
            return 1

    def checkPackageUpdateable(self,p):
        if Run("yum check-update | grep "+ p,chk_err=False):
            return 1
        else:
            return 0



############################################################    
#	centosDistro
############################################################    

class centosDistro(redhatDistro):
    """
    CentOS Distro concrete class
    Put CentOS specific behavior here...
    """
    def __init__(self):
        super(centosDistro,self).__init__()


############################################################
#   CoreOSDistro
############################################################

class CoreOSDistro(AbstractDistro):
    """
    CoreOS Distro concrete class
    Put CoreOS specific behavior here...
    """
    def __init__(self):
        super(CoreOSDistro,self).__init__()
        self.requiredDeps += [ "/usr/bin/systemctl" ]
        self.agent_service_name = 'waagent'
        self.init_script_file='/etc/systemd/system/waagent.service'
        self.fileBlackList.append("/etc/machine-id")
        self.dhcp_client_name='systemd-networkd'
        self.getpidcmd='pidof '
        self.shadow_file_mode=0640
        self.waagent_path='/usr/share/oem/waagent/bin'
        self.python_path='/usr/share/oem/python/bin'
        self.dhcp_enabled=True
        if 'PATH' in os.environ:
            os.environ['PATH'] = "{0}:{1}".format(os.environ['PATH'], self.python_path)
        else:
            os.environ['PATH'] = self.python_path

        if 'PYTHONPATH' in os.environ:
            os.environ['PYTHONPATH'] = "{0}:{1}".format(os.environ['PYTHONPATH'], self.waagent_path)
        else:
            os.environ['PYTHONPATH'] = self.waagent_path

    def checkPackageInstalled(self,p):
        """
        There is no package manager in CoreOS.  Return 1 since it must be preinstalled.
        """
        return 1

    def checkDependencies(self):
        for a in self.requiredDeps:
            if Run("which " + a + " > /dev/null 2>&1",chk_err=False):
                Error("Missing required dependency: " + a)
                return 1
        return 0


    def checkPackageUpdateable(self,p):
        """
        There is no package manager in CoreOS.  Return 0 since it can't be updated via package.
        """
        return 0

    def startAgentService(self):
        return Run('systemctl start ' + self.agent_service_name)

    def stopAgentService(self):
        return Run('systemctl stop ' + self.agent_service_name)

    def restartSshService(self):
        """
        Service call to re(start) the SSH service
        """
        retcode = Run("systemctl restart sshd")
        if retcode > 0:
            Error("Failed to restart SSH service with return code:" + str(retcode))
        return retcode

    def sshDeployPublicKey(self,fprint,path):
        """
        We support PKCS8.
        """
        if Run("ssh-keygen -i -m PKCS8 -f " + fprint + " >> " + path):
            return 1
        else :
            return 0

    def RestartInterface(self, iface):
        Run("systemctl restart systemd-networkd")

    def CreateAccount(user, password, expiration, thumbprint):
        """
        Create a user account, with 'user', 'password', 'expiration', ssh keys
        and sudo permissions.
        Returns None if successful, error string on failure.
        """
        userentry = None
        try:
            userentry = pwd.getpwnam(user)
        except:
            pass
        uidmin = None
        try:
            uidmin = int(GetLineStartingWith("UID_MIN", "/etc/login.defs").split()[1])
        except:
            pass
        if uidmin == None:
            uidmin = 100
        if userentry != None and userentry[2] < uidmin:
            Error("CreateAccount: " + user + " is a system user. Will not set password.")
            return "Failed to set password for system user: " + user + " (0x06)."
        if userentry == None:
            command = "useradd --create-home --password '*' " + user
            if expiration != None:
                command += " --expiredate " + expiration.split('.')[0]
            if Run(command):
                Error("Failed to create user account: " + user)
                return "Failed to create user account: " + user + " (0x07)."
        else:
            Log("CreateAccount: " + user + " already exists. Will update password.")
        if password != None:
            RunSendStdin("chpasswd",(user + ":" + password + "\n"))
        try:
            if password == None:
                SetFileContents("/etc/sudoers.d/waagent", user + " ALL = (ALL) NOPASSWD: ALL\n")
            else:
                SetFileContents("/etc/sudoers.d/waagent", user + " ALL = (ALL) ALL\n")
            os.chmod("/etc/sudoers.d/waagent", 0440)
        except:
            Error("CreateAccount: Failed to configure sudo access for user.")
            return "Failed to configure sudo privileges (0x08)."
        home = MyDistro.GetHome()
        if thumbprint != None:
            dir = home + "/" + user + "/.ssh"
            CreateDir(dir, user, 0700)
            pub = dir + "/id_rsa.pub"
            prv = dir + "/id_rsa"
            Run("ssh-keygen -y -f " + thumbprint + ".prv > " + pub)
            SetFileContents(prv, GetFileContents(thumbprint + ".prv"))
            for f in [pub, prv]:
                os.chmod(f, 0600)
                ChangeOwner(f, user)
            SetFileContents(dir + "/authorized_keys", GetFileContents(pub))
            ChangeOwner(dir + "/authorized_keys", user)
        Log("Created user account: " + user)
        return None

<<<<<<< HEAD
=======
    def startDHCP(self):
        Run("systemctl start " + self.dhcp_client_name, chk_err=False)

    def stopDHCP(self):
        Run("systemctl stop " + self.dhcp_client_name, chk_err=False)

>>>>>>> 6d15b2f5

############################################################    
#	debianDistro
############################################################    
debian_init_file = """\
#!/bin/sh
### BEGIN INIT INFO
# Provides:          WindowsAzureLinuxAgent
# Required-Start:    $network $syslog
# Required-Stop:     $network $syslog
# Should-Start:      $network $syslog
# Should-Stop:       $network $syslog
# Default-Start:     2 3 4 5
# Default-Stop:      0 1 6
# Short-Description: WindowsAzureLinuxAgent
# Description:       WindowsAzureLinuxAgent
### END INIT INFO

. /lib/lsb/init-functions

OPTIONS="-daemon"
WAZD_BIN=/usr/sbin/waagent
WAZD_PID=/var/run/waagent.pid

case "$1" in
    start)
        log_begin_msg "Starting WindowsAzureLinuxAgent..."
        pid=$( pidofproc $WAZD_BIN )
        if [ -n "$pid" ] ; then
              log_begin_msg "Already running."
              log_end_msg 0
              exit 0
        fi
        start-stop-daemon --start --quiet --oknodo --background --exec $WAZD_BIN -- $OPTIONS
        log_end_msg $?
        ;;

    stop)
        log_begin_msg "Stopping WindowsAzureLinuxAgent..."
        start-stop-daemon --stop --quiet --oknodo --pidfile $WAZD_PID
        ret=$?
        rm -f $WAZD_PID
        log_end_msg $ret
        ;;
    force-reload)
        $0 restart
        ;;
    restart)
        $0 stop
        $0 start
        ;;
    status)
        status_of_proc $WAZD_BIN && exit 0 || exit $?
        ;;
    *)
        log_success_msg "Usage: /etc/init.d/waagent {start|stop|force-reload|restart|status}"
        exit 1
        ;;
esac

exit 0
"""

class debianDistro(AbstractDistro):
    """
    debian Distro concrete class
    Put debian specific behavior here...
    """
    def __init__(self):
        super(debianDistro,self).__init__()
        self.requiredDeps += [ "/usr/sbin/update-rc.d" ]
        self.init_file=debian_init_file
        self.agent_package_name='walinuxagent'
        self.dhcp_client_name='dhclient'
        self.getpidcmd='pidof '
        self.shadow_file_mode=0640

    def checkPackageInstalled(self,p):
        """
        Check that the package is installed.
        Return 1 if installed, 0 if not installed.
        This method of using dpkg-query
        allows wildcards to be present in the
        package name.
        """
        if not Run("dpkg-query -W -f='${Status}\n' '" + p + "' | grep ' installed' 2>&1",chk_err=False):
            return 1
        else:
            return 0
        
    def checkDependencies(self):
        """
        Debian dependency check.  python-pyasn1 is NOT needed.
        Return 1 unless all dependencies are satisfied.
        NOTE: using network*manager will catch either package name in Ubuntu or debian.
        """
        if self.checkPackageInstalled('network*manager'):
            Error(GuestAgentLongName + " is not compatible with network-manager.")
            return 1
        for a in self.requiredDeps:
            if Run("which " + a + " > /dev/null 2>&1",chk_err=False):
                Error("Missing required dependency: " + a)
                return 1
        return 0

    def checkPackageUpdateable(self,p):
        if Run("apt-get update ; apt-get upgrade -us | grep " + p,chk_err=False):
            return 1
        else:
            return 0
            
    def installAgentServiceScriptFiles(self):
        """
        If we are packaged - the service name is walinuxagent, do nothing.
        """
        if self.agent_service_name == 'walinuxagent':
            return 0
        try:
            SetFileContents(self.init_script_file, self.init_file)
            os.chmod(self.init_script_file, 0744)
        except OSError, e:
            ErrorWithPrefix('installAgentServiceScriptFiles','Exception: '+str(e)+' occured creating ' + self.init_script_file)
            return 1
        return 0
    
    def registerAgentService(self):
        if self.installAgentServiceScriptFiles() == 0:
            return Run('update-rc.d waagent defaults')
        else :
            return 1
    
    def uninstallAgentService(self):
        return Run('update-rc.d -f ' + self.agent_service_name + ' remove')

    def unregisterAgentService(self):
        self.stopAgentService()
        return self.uninstallAgentService()
    
    def sshDeployPublicKey(self,fprint,path):
        """
        We support PKCS8.
        """
        if Run("ssh-keygen -i -m PKCS8 -f " + fprint + " >> " + path):
            return 1
        else :
            return 0
        
############################################################    
#	UbuntuDistro
############################################################    
ubuntu_upstart_file = """\
#walinuxagent - start Windows Azure agent

description "walinuxagent"
author "Ben Howard <ben.howard@canonical.com>"

start on (filesystem and started rsyslog)

pre-start script

	WALINUXAGENT_ENABLED=1
    [ -r /etc/default/walinuxagent ] && . /etc/default/walinuxagent

    if [ "$WALINUXAGENT_ENABLED" != "1" ]; then
        exit 1
    fi

    if [ ! -x /usr/sbin/waagent ]; then
        exit 1
    fi

    #Load the udf module
    modprobe -b udf
end script

exec /usr/sbin/waagent -daemon
"""

class UbuntuDistro(debianDistro):
    """
    Ubuntu Distro concrete class
    Put Ubuntu specific behavior here...
    """
    def __init__(self):
        super(UbuntuDistro,self).__init__()
        self.init_script_file='/etc/init/waagent.conf'
        self.init_file=ubuntu_upstart_file
        self.fileBlackList = [ "/root/.bash_history", "/var/log/waagent.log"]
        self.dhcp_client_name=None
        self.getpidcmd='pidof '

    def registerAgentService(self):
        return self.installAgentServiceScriptFiles()

    def startAgentService(self):
        """
        Use upstart syntax.
        """
        return Run('start ' + self.agent_service_name)
        
    def stopAgentService(self):
        """
        Use upstart syntax.
        """
        return Run('stop ' + self.agent_service_name)
    
    def uninstallAgentService(self):
        """
        If we are packaged - the service name is walinuxagent, do nothing.
        """
        if self.agent_service_name == 'walinuxagent':
            return 0
        os.remove('/etc/init/' + self.agent_service_name + '.conf')

    def unregisterAgentService(self):
        """
        If we are packaged - the service name is walinuxagent, do nothing.
        """
        if self.agent_service_name == 'walinuxagent':
            return
        self.stopAgentService()
        return self.uninstallAgentService()
    
    def deprovisionWarnUser(self):
        """
        Ubuntu specific warning string from Deprovision.
        """
        print("WARNING! Nameserver configuration in /etc/resolvconf/resolv.conf.d/{tail,originial} will be deleted.")

    def deprovisionDeleteFiles(self):
        """
        Ubuntu uses resolv.conf by default, so removing /etc/resolv.conf will
        break resolvconf. Therefore, we check to see if resolvconf is in use,
        and if so, we remove the resolvconf artifacts.
        """
        if os.path.realpath('/etc/resolv.conf') != '/run/resolvconf/resolv.conf':
            Log("resolvconf is not configured. Removing /etc/resolv.conf")
            self.fileBlackList.append('/etc/resolv.conf')
        else:
            Log("resolvconf is enabled; leaving /etc/resolv.conf intact")
            resolvConfD = '/etc/resolvconf/resolv.conf.d/'
            self.fileBlackList.extend([resolvConfD + 'tail', resolvConfD + 'originial'])
        for f in os.listdir(LibDir)+self.fileBlackList:
            try:
                os.remove(f)
            except:
                pass
        return 0

    def getDhcpClientName(self):
        if self.dhcp_client_name != None :
            return self.dhcp_client_name
        if DistInfo()[1] == '12.04' :
            self.dhcp_client_name='dhclient3'
        else :
            self.dhcp_client_name='dhclient'
        return self.dhcp_client_name

    def waitForSshHostKey(self, path):
        """
        Wait until the ssh host key is generated by cloud init.
        """
        for retry in range(0, 10):
            if(os.path.isfile(path)):
                return True
            time.sleep(1)
        Error("Can't find host key: {0}".format(path))
        return False


############################################################    
#	LinuxMintDistro
############################################################    

class LinuxMintDistro(UbuntuDistro):
    """
    LinuxMint Distro concrete class
    Put LinuxMint specific behavior here...
    """
    def __init__(self):
        super(LinuxMintDistro,self).__init__()

############################################################    
#	fedoraDistro
############################################################    

class fedoraDistro(redhatDistro):
    """
    FedoraDistro concrete class
    Put Fedora specific behavior here...
    """
    def __init__(self):
        super(fedoraDistro,self).__init__()

############################################################    
#	FreeBSD
############################################################    
FreeBSDWaagentConf = """\
#
# Windows Azure Linux Agent Configuration
#

Role.StateConsumer=None                 # Specified program is invoked with the argument "Ready" when we report ready status
                                        # to the endpoint server.
Role.ConfigurationConsumer=None         # Specified program is invoked with XML file argument specifying role configuration.
Role.TopologyConsumer=None              # Specified program is invoked with XML file argument specifying role topology.

Provisioning.Enabled=y                  #
Provisioning.DeleteRootPassword=y       # Password authentication for root account will be unavailable.
Provisioning.RegenerateSshHostKeyPair=y # Generate fresh host key pair.
Provisioning.SshHostKeyPairType=rsa     # Supported values are "rsa", "dsa" and "ecdsa".
Provisioning.MonitorHostName=y          # Monitor host name changes and publish changes via DHCP requests.

ResourceDisk.Format=y                   # Format if unformatted. If 'n', resource disk will not be mounted.
ResourceDisk.Filesystem=ufs2            #
ResourceDisk.MountPoint=/mnt/resource   #
ResourceDisk.EnableSwap=n               # Create and use swapfile on resource disk.
ResourceDisk.SwapSizeMB=0               # Size of the swapfile.

LBProbeResponder=y                      # Respond to load balancer probes if requested by Windows Azure.

Logs.Verbose=n                          # Enable verbose logs

OS.RootDeviceScsiTimeout=300            # Root device timeout in seconds.
OS.OpensslPath=None                     # If "None", the system default version is used.
"""

bsd_init_file="""\
#! /bin/sh

# PROVIDE: waagent
# REQUIRE: DAEMON cleanvar sshd
# BEFORE: LOGIN
# KEYWORD: nojail

. /etc/rc.subr
export PATH=$PATH:/usr/local/bin
name="waagent"
rcvar="waagent_enable"
command="/usr/sbin/${name}"
command_interpreter="/usr/local/bin/python"
waagent_flags=" daemon &"

pidfile="/var/run/waagent.pid"

load_rc_config $name
run_rc_command "$1"

"""
bsd_activate_resource_disk_txt="""\
#!/usr/bin/env python

import os
import sys
import imp

# waagent has no '.py' therefore create waagent module import manually.
__name__='setupmain' #prevent waagent.__main__ from executing
waagent=imp.load_source('waagent','/tmp/waagent') 
waagent.LoggerInit('/var/log/waagent.log','/dev/console')
from waagent import RunGetOutput,Run
Config=waagent.ConfigurationProvider()
format = Config.get("ResourceDisk.Format")
if format == None or format.lower().startswith("n"):
    sys.exit(0)
device_base = 'da1'
device = "/dev/" + device_base
for entry in RunGetOutput("mount")[1].split():
    if entry.startswith(device + "s1"):
        waagent.Log("ActivateResourceDisk: " + device + "s1 is already mounted.")
        sys.exit(0)
mountpoint = Config.get("ResourceDisk.MountPoint")
if mountpoint == None:
    mountpoint = "/mnt/resource"
waagent.CreateDir(mountpoint, "root", 0755)
fs = Config.get("ResourceDisk.Filesystem")
if waagent.FreeBSDDistro().mediaHasFilesystem(device) == False :
    Run("newfs " + device + "s1")
if Run("mount " + device + "s1 " + mountpoint):
    waagent.Error("ActivateResourceDisk: Failed to mount resource disk (" + device + "s1).")
    sys.exit(0)
waagent.Log("Resource disk (" + device + "s1) is mounted at " + mountpoint + " with fstype " + fs)
swap = Config.get("ResourceDisk.EnableSwap")
if swap == None or swap.lower().startswith("n"):
    sys.exit(0)
sizeKB = int(Config.get("ResourceDisk.SwapSizeMB")) * 1024
if os.path.isfile(mountpoint + "/swapfile") and os.path.getsize(mountpoint + "/swapfile") != (sizeKB * 1024):
    os.remove(mountpoint + "/swapfile")
if not os.path.isfile(mountpoint + "/swapfile"):
    Run("dd if=/dev/zero of=" + mountpoint + "/swapfile bs=1024 count=" + str(sizeKB))
if Run("mdconfig -a -t vnode -f " + mountpoint + "/swapfile -u 0"):
    waagent.Error("ActivateResourceDisk: Configuring swap - Failed to create md0")
if not Run("swapon /dev/md0"):
    waagent.Log("Enabled " + str(sizeKB) + " KB of swap at " + mountpoint + "/swapfile")
else:
    waagent.Error("ActivateResourceDisk: Failed to activate swap at " + mountpoint + "/swapfile")
"""

class FreeBSDDistro(AbstractDistro):
    """
    """
    def __init__(self):
        """
        Generic Attributes go here.  These are based on 'majority rules'.
        This __init__() may be called or overriden by the child.
        """
        super(FreeBSDDistro,self).__init__()
        self.agent_service_name = os.path.basename(sys.argv[0]) 
        self.selinux=False
        self.ssh_service_name='sshd'
        self.ssh_config_file='/etc/ssh/sshd_config'
        self.hostname_file_path='/etc/hostname'
        self.dhcp_client_name='dhclient'
        self.requiredDeps = [ 'route', 'shutdown', 'ssh-keygen', 'pw'
                              , 'openssl', 'fdisk', 'sed', 'grep' , 'sudo']
        self.init_script_file='/etc/rc.d/waagent'
        self.init_file=bsd_init_file
        self.agent_package_name='WALinuxAgent'
        self.fileBlackList = [ "/root/.bash_history", "/var/log/waagent.log",'/etc/resolv.conf' ]        
        self.agent_files_to_uninstall = ["/etc/waagent.conf", "/usr/local/etc/sudoers.d/waagent"]
        self.grubKernelBootOptionsFile = '/boot/loader.conf'
        self.grubKernelBootOptionsLine = ''
        self.getpidcmd = 'pgrep -n'
        self.mount_dvd_cmd = 'dd bs=2048 count=33 skip=295 if=' # custom data max len is 64k 
        self.sudoers_dir_base = '/usr/local/etc'
        self.waagent_conf_file = FreeBSDWaagentConf
        
    def installAgentServiceScriptFiles(self):
        SetFileContents(self.init_script_file, self.init_file)
        os.chmod(self.init_script_file, 0777)
        AppendFileContents("/etc/rc.conf","waagent_enable='YES'\n")
        return 0

    def registerAgentService(self):
        self.installAgentServiceScriptFiles()
        return Run("services_mkdb " + self.init_script_file)

        
    def sshDeployPublicKey(self,fprint,path):
        """
        We support PKCS8.
        """
        if Run("ssh-keygen -i -m PKCS8 -f " + fprint + " >> " + path):
            return 1
        else :
            return 0

    def deleteRootPassword(self):
        """
        BSD root password removal.
        """
        filepath="/etc/master.passwd"
        ReplaceStringInFile(filepath,r'root:.*?:','root::')
        #ReplaceFileContentsAtomic(filepath,"root:*LOCK*:14600::::::\n"
        #                          + "\n".join(filter(lambda a: not a.startswith("root:"),GetFileContents(filepath).split('\n'))))
        os.chmod(filepath,self.shadow_file_mode)
        if self.isSelinuxSystem():
            self.setSelinuxContext(filepath,'system_u:object_r:shadow_t:s0')
        RunGetOutput("pwd_mkdb -u root /etc/master.passwd")
        Log("Root password deleted.")
        return 0

    def changePass(self,user,password):
        return RunSendStdin("pw usermod " + user + " -h 0 ",password)
    
    def load_ata_piix(self):
        return 0

    def unload_ata_piix(self):
        return 0

    def checkDependencies(self):
        """
        FreeBSD dependency check.
        Return 1 unless all dependencies are satisfied.
        """
        for a in self.requiredDeps:
            if Run("which " + a + " > /dev/null 2>&1",chk_err=False):
                Error("Missing required dependency: " + a)
                return 1
        return 0

    def packagedInstall(self,buildroot):
        pass

    def GetInterfaceName(self):
        """
        Return the ip of the 
        active ethernet interface.
        """
        iface,inet,mac=self.GetFreeBSDEthernetInfo()
        return iface

    def RestartInterface(self, iface):
        Run("service netif restart")

    def GetIpv4Address(self):
        """
        Return the ip of the 
        active ethernet interface.
        """
        iface,inet,mac=self.GetFreeBSDEthernetInfo()
        return inet

    def GetMacAddress(self):
        """
        Return the ip of the 
        active ethernet interface.
        """
        iface,inet,mac=self.GetFreeBSDEthernetInfo()
        l=mac.split(':')
        r=[]
        for i in l:
            r.append(string.atoi(i,16))
        return r

    def GetFreeBSDEthernetInfo(self):
        """
        There is no SIOCGIFCONF
        on freeBSD - just parse ifconfig.
        Returns strings: iface, inet4_addr, and mac
        or 'None,None,None' if unable to parse.
        We will sleep and retry as the network must be up.
        """
        code,output=RunGetOutput("ifconfig",chk_err=False)
        Log(output)
        retries=10
        cmd='ifconfig | grep -A1 -B2 ether | grep -B3 inet | grep -A3 UP '
        code=1

        while code > 0 :
            if code > 0 and retries == 0:
                Error("GetFreeBSDEthernetInfo - Failed to detect ethernet interface")
                return None, None, None
            code,output=RunGetOutput(cmd,chk_err=False)
            retries-=1
            if code > 0 and retries > 0 :
                Log("GetFreeBSDEthernetInfo - Error: retry ethernet detection " + str(retries))
                if retries == 9 :
                    c,o=RunGetOutput("ifconfig | grep -A1 -B2 ether",chk_err=False)
                    if c == 0:
                        t=o.replace('\n',' ')
                        t=t.split()
                        i=t[0][:-1]
                        Log(RunGetOutput('id')[1])
                        Run('dhclient '+i)
                time.sleep(10)

        j=output.replace('\n',' ')
        j=j.split()
        iface=j[0][:-1]

        for i in range(len(j)):
            if j[i] == 'inet' :
                inet=j[i+1]
            elif j[i] == 'ether' :
                mac=j[i+1]

        return iface, inet, mac

    def CreateAccount(self,user, password, expiration, thumbprint):
        """
        Create a user account, with 'user', 'password', 'expiration', ssh keys
        and sudo permissions.
        Returns None if successful, error string on failure.
        """
        userentry = None
        try:
            userentry = pwd.getpwnam(user)
        except:
            pass
        uidmin = None
        try:
            uidmin = int(GetLineStartingWith("UID_MIN", "/etc/login.defs").split()[1])
        except:
            pass
        if uidmin == None:
            uidmin = 100
        if userentry != None and userentry[2] < uidmin:
            Error("CreateAccount: " + user + " is a system user. Will not set password.")
            return "Failed to set password for system user: " + user + " (0x06)."
        if userentry == None:
            command = "pw useradd " + user + " -m"
            if expiration != None:
                command += " -e " + expiration.split('.')[0]
            if Run(command):
                Error("Failed to create user account: " + user)
                return "Failed to create user account: " + user + " (0x07)."
            else:
                Log("CreateAccount: " + user + " already exists. Will update password.")
        
        if password != None:
            self.changePass(user,password)
        try:
            # for older distros create sudoers.d
            if not os.path.isdir(MyDistro.sudoers_dir_base+'/sudoers.d/'):
                # create the /etc/sudoers.d/ directory
                os.mkdir(MyDistro.sudoers_dir_base+'/sudoers.d')
                # add the include of sudoers.d to the /etc/sudoers
                SetFileContents(MyDistro.sudoers_dir_base+'/sudoers',GetFileContents(MyDistro.sudoers_dir_base+'/sudoers')+'\n#includedir ' + MyDistro.sudoers_dir_base + '/sudoers.d\n')
            if password == None:
                SetFileContents(MyDistro.sudoers_dir_base+"/sudoers.d/waagent", user + " ALL = (ALL) NOPASSWD: ALL\n")
            else:
                SetFileContents(MyDistro.sudoers_dir_base+"/sudoers.d/waagent", user + " ALL = (ALL) ALL\n")
            os.chmod(MyDistro.sudoers_dir_base+"/sudoers.d/waagent", 0440)
        except:
            Error("CreateAccount: Failed to configure sudo access for user.")
            return "Failed to configure sudo privileges (0x08)."
        home = MyDistro.GetHome()
        if thumbprint != None:
            dir = home + "/" + user + "/.ssh"
            CreateDir(dir, user, 0700)
            pub = dir + "/id_rsa.pub"
            prv = dir + "/id_rsa"
            Run("ssh-keygen -y -f " + thumbprint + ".prv > " + pub)
            SetFileContents(prv, GetFileContents(thumbprint + ".prv"))
            for f in [pub, prv]:
                os.chmod(f, 0600)
                ChangeOwner(f, user)
            SetFileContents(dir + "/authorized_keys", GetFileContents(pub))
            ChangeOwner(dir + "/authorized_keys", user)
        Log("Created user account: " + user)
        return None
    
    def DeleteAccount(self,user):
        """
        Delete the 'user'.
        Clear utmp first, to avoid error.
        Removes the /etc/sudoers.d/waagent file.
        """
        userentry = None
        try:
            userentry = pwd.getpwnam(user)
        except:
            pass
        if userentry == None:
            Error("DeleteAccount: " + user + " not found.")
            return
        uidmin = None
        try:
            uidmin = int(GetLineStartingWith("UID_MIN", "/etc/login.defs").split()[1])
        except:
            pass
        if uidmin == None:
            uidmin = 100
        if userentry[2] < uidmin:
            Error("DeleteAccount: " + user + " is a system user. Will not delete account.")
            return
        Run("> /var/run/utmp") #Delete utmp to prevent error if we are the 'user' deleted
        Run("rmuser -y " + user)
        try:
            os.remove(MyDistro.sudoers_dir_base+"/sudoers.d/waagent")
        except:
            pass
        return

    def ActivateResourceDiskNoThread(self):
        """
        Format, mount, and if specified in the configuration
        set resource disk as swap.
        """
        global DiskActivated
        Run('cp /usr/sbin/waagent /tmp/')
        SetFileContents('/tmp/bsd_activate_resource_disk.py',bsd_activate_resource_disk_txt)
        Run('chmod +x /tmp/bsd_activate_resource_disk.py')
        pid = subprocess.Popen(["/tmp/bsd_activate_resource_disk.py", ""]).pid
        Log("Spawning bsd_activate_resource_disk.py")
        DiskActivated = True
        return

    def Install(self):
        """
        Install the agent service.
        Check dependencies.
        Create /etc/waagent.conf and move old version to
        /etc/waagent.conf.old
        Copy RulesFiles to /var/lib/waagent
        Create /etc/logrotate.d/waagent
        Set /etc/ssh/sshd_config ClientAliveInterval to 180
        Call ApplyVNUMAWorkaround()
        """
        if MyDistro.checkDependencies():
            return 1
        os.chmod(sys.argv[0], 0755)
        SwitchCwd()
        for a in RulesFiles:
            if os.path.isfile(a):
                if os.path.isfile(GetLastPathElement(a)):
                    os.remove(GetLastPathElement(a))
                shutil.move(a, ".")
                Warn("Moved " + a + " -> " + LibDir + "/" + GetLastPathElement(a) )
        MyDistro.registerAgentService()
        if os.path.isfile("/etc/waagent.conf"):
            try:
                os.remove("/etc/waagent.conf.old")
            except:
                pass
            try:
                os.rename("/etc/waagent.conf", "/etc/waagent.conf.old")
                Warn("Existing /etc/waagent.conf has been renamed to /etc/waagent.conf.old")
            except:
                pass
        SetFileContents("/etc/waagent.conf", self.waagent_conf_file)
        if os.path.exists('/usr/local/etc/logrotate.d/'):
            SetFileContents("/usr/local/etc/logrotate.d/waagent", WaagentLogrotate)
        filepath = "/etc/ssh/sshd_config"
        ReplaceFileContentsAtomic(filepath, "\n".join(filter(lambda a: not
            a.startswith("ClientAliveInterval"),
            GetFileContents(filepath).split('\n'))) + "\nClientAliveInterval 180\n")
        Log("Configured SSH client probing to keep connections alive.")
        #ApplyVNUMAWorkaround()
        return 0
    
    def mediaHasFilesystem(self,dsk):
        if Run('LC_ALL=C fdisk -p ' + dsk + ' | grep "invalid fdisk partition table found" ',False):
            return False
        return True
    
    def mountDVD(self,dvd,location):
        #At this point we cannot read a joliet option udf DVD in freebsd10 - so we 'dd' it into our location
        retcode,out = RunGetOutput(self.mount_dvd_cmd + dvd + ' of=' + location + '/ovf-env.xml')
        if retcode != 0:
            return retcode,out

        ovfxml = (GetFileContents(location+"/ovf-env.xml",asbin=False))
        if ord(ovfxml[0]) > 128 and ord(ovfxml[1]) > 128 and ord(ovfxml[2]) > 128 :
            ovfxml = ovfxml[3:] # BOM is not stripped. First three bytes are > 128 and not unicode chars so we ignore them.
        ovfxml = ovfxml.strip(chr(0x00))
        ovfxml = "".join(filter(lambda x: ord(x)<128, ovfxml))
        ovfxml = re.sub(r'</Environment>.*\Z','',ovfxml,0,re.DOTALL)
        ovfxml += '</Environment>'
        SetFileContents(location+"/ovf-env.xml", ovfxml)
        return retcode,out

    def GetHome(self):
        return '/home'

    def initScsiDiskTimeout(self):
        """
        Set the SCSI disk timeout by updating the kernal config
        """
        timeout = Config.get("OS.RootDeviceScsiTimeout") 
        if timeout:
            Run("sysctl kern.cam.da.default_timeout=" + timeout)

    def setScsiDiskTimeout(self):
        return

    def setBlockDeviceTimeout(self, device, timeout):
        return

############################################################
# END DISTRO CLASS DEFS
############################################################  

# This lets us index into a string or an array of integers transparently.
def Ord(a):
    """
    Allows indexing into a string or an array of integers transparently.
    Generic utility function.
    """
    if type(a) == type("a"):
        a = ord(a)
    return a

def IsLinux():
    """
    Returns True if platform is Linux.
    Generic utility function.
    """
    return (platform.uname()[0] == "Linux")

def GetLastPathElement(path):
    """
    Similar to basename.
    Generic utility function.
    """
    return path.rsplit('/', 1)[1]

def GetFileContents(filepath,asbin=False):
    """
    Read and return contents of 'filepath'.
    """
    mode='r'
    if asbin:
        mode+='b'
    c=None
    try:
        with open(filepath, mode) as F :
            c=F.read()
    except IOError, e:
        ErrorWithPrefix('GetFileContents','Reading from file ' + filepath + ' Exception is ' + str(e))
        return None        
    return c

def SetFileContents(filepath, contents):
    """
    Write 'contents' to 'filepath'.
    """
    if type(contents) == str :
        contents=contents.encode('latin-1', 'ignore')
    try:
        with open(filepath, "wb+") as F :
            F.write(contents)
    except IOError, e:
        ErrorWithPrefix('SetFileContents','Writing to file ' + filepath + ' Exception is ' + str(e))
        return None
    return 0

def AppendFileContents(filepath, contents):
    """
    Append 'contents' to 'filepath'.
    """
    if type(contents) == str :
        contents=contents.encode('latin-1')
    try: 
        with open(filepath, "a+") as F :
            F.write(contents)
    except IOError, e:
        ErrorWithPrefix('AppendFileContents','Appending to file ' + filepath + ' Exception is ' + str(e))
        return None
    return 0

def ReplaceFileContentsAtomic(filepath, contents):
    """
    Write 'contents' to 'filepath' by creating a temp file, and replacing original.
    """
    handle, temp = tempfile.mkstemp(dir = os.path.dirname(filepath))
    if type(contents) == str :
        contents=contents.encode('latin-1')
    try:
        os.write(handle, contents)
    except IOError, e:
        ErrorWithPrefix('ReplaceFileContentsAtomic','Writing to file ' + filepath + ' Exception is ' + str(e))
        return None
    finally:
        os.close(handle)
    try:
        os.rename(temp, filepath)
        return None
    except IOError, e:
        ErrorWithPrefix('ReplaceFileContentsAtomic','Renaming ' + temp+ ' to ' + filepath + ' Exception is ' + str(e))
    try:
        os.remove(filepath)
    except IOError, e:
        ErrorWithPrefix('ReplaceFileContentsAtomic','Removing '+ filepath + ' Exception is ' + str(e))
    try:
        os.rename(temp,filepath)
    except IOError, e:
        ErrorWithPrefix('ReplaceFileContentsAtomic','Removing '+ filepath + ' Exception is ' + str(e))
        return 1
    return 0

def GetLineStartingWith(prefix, filepath):
    """
    Return line from 'filepath' if the line startswith 'prefix'
    """
    for line in GetFileContents(filepath).split('\n'):
        if line.startswith(prefix):
            return line
    return None

def Run(cmd,chk_err=True):
    """
    Calls RunGetOutput on 'cmd', returning only the return code.
    If chk_err=True then errors will be reported in the log.
    If chk_err=False then errors will be suppressed from the log.
    """
    retcode,out=RunGetOutput(cmd,chk_err)
    return retcode

def RunGetOutput(cmd,chk_err=True):
    """
    Wrapper for subprocess.check_output.
    Execute 'cmd'.  Returns return code and STDOUT, trapping expected exceptions.
    Reports exceptions to Error if chk_err parameter is True
    """
    LogIfVerbose(cmd)
    try:                                     
        output=subprocess.check_output(cmd,stderr=subprocess.STDOUT,shell=True)
    except subprocess.CalledProcessError,e :
        if chk_err :
            Error('CalledProcessError.  Error Code is ' + str(e.returncode)  )
            Error('CalledProcessError.  Command string was ' + e.cmd  )
            Error('CalledProcessError.  Command result was ' + (e.output[:-1]).decode('latin-1'))
        return e.returncode,e.output.decode('latin-1')
    return 0,output.decode('latin-1')

def RunSendStdin(cmd,input,chk_err=True):
    """
    Wrapper for subprocess.Popen.
    Execute 'cmd', sending 'input' to STDIN of 'cmd'.
    Returns return code and STDOUT, trapping expected exceptions.
    Reports exceptions to Error if chk_err parameter is True
    """
    LogIfVerbose(cmd+input)
    try:                                     
        me=subprocess.Popen([cmd], shell=True, stdin=subprocess.PIPE,stderr=subprocess.STDOUT,stdout=subprocess.PIPE)
        output=me.communicate(input)
    except OSError , e :
        if chk_err :
            Error('CalledProcessError.  Error Code is ' + str(me.returncode)  )
            Error('CalledProcessError.  Command string was ' + cmd  )
            Error('CalledProcessError.  Command result was ' + output[0].decode('latin-1'))
            return 1,output[0].decode('latin-1')
    if me.returncode is not 0 and chk_err is True:
            Error('CalledProcessError.  Error Code is ' + str(me.returncode)  )
            Error('CalledProcessError.  Command string was ' + cmd  )
            Error('CalledProcessError.  Command result was ' + output[0].decode('latin-1'))
    return me.returncode,output[0].decode('latin-1')

def GetNodeTextData(a):
    """
    Filter non-text nodes from DOM tree
    """
    for b in a.childNodes:
        if b.nodeType == b.TEXT_NODE:
            return b.data

def GetHome():
    """
    Attempt to guess the $HOME location.
    Return the path string.
    """
    home = None
    try:
        home = GetLineStartingWith("HOME", "/etc/default/useradd").split('=')[1].strip()
    except:
        pass
    if (home == None) or (home.startswith("/") == False):
        home = "/home"
    return home

def ChangeOwner(filepath, user):
    """
    Lookup user.  Attempt chown 'filepath' to 'user'.
    """
    p = None
    try:
        p = pwd.getpwnam(user)
    except:
        pass
    if p != None:
        os.chown(filepath, p[2], p[3])

def CreateDir(dirpath, user, mode):
    """
    Attempt os.makedirs, catch all exceptions.
    Call ChangeOwner afterwards.
    """
    try:
        os.makedirs(dirpath, mode)
    except:
        pass
    ChangeOwner(dirpath, user)

def CreateAccount(user, password, expiration, thumbprint):
    """
    Create a user account, with 'user', 'password', 'expiration', ssh keys
    and sudo permissions.
    Returns None if successful, error string on failure.
    """
    userentry = None
    try:
        userentry = pwd.getpwnam(user)
    except:
        pass
    uidmin = None
    try:
        uidmin = int(GetLineStartingWith("UID_MIN", "/etc/login.defs").split()[1])
    except:
        pass
    if uidmin == None:
        uidmin = 100
    if userentry != None and userentry[2] < uidmin:
        Error("CreateAccount: " + user + " is a system user. Will not set password.")
        return "Failed to set password for system user: " + user + " (0x06)."
    if userentry == None:
        command = "useradd -m " + user
        if expiration != None:
            command += " -e " + expiration.split('.')[0]
        if Run(command):
            Error("Failed to create user account: " + user)
            return "Failed to create user account: " + user + " (0x07)."
    else:
        Log("CreateAccount: " + user + " already exists. Will update password.")
    if password != None:
        RunSendStdin("chpasswd",(user + ":" + password + "\n"))
    try:
        # for older distros create sudoers.d
        if not os.path.isdir('/etc/sudoers.d/'):
            # create the /etc/sudoers.d/ directory
            os.mkdir('/etc/sudoers.d/')
            # add the include of sudoers.d to the /etc/sudoers
            SetFileContents('/etc/sudoers',GetFileContents('/etc/sudoers')+'\n#includedir /etc/sudoers.d\n')
        if password == None:
            SetFileContents("/etc/sudoers.d/waagent", user + " ALL = (ALL) NOPASSWD: ALL\n")
        else:
            SetFileContents("/etc/sudoers.d/waagent", user + " ALL = (ALL) ALL\n")
        os.chmod("/etc/sudoers.d/waagent", 0440)
    except:
        Error("CreateAccount: Failed to configure sudo access for user.")
        return "Failed to configure sudo privileges (0x08)."
    home = MyDistro.GetHome()
    if thumbprint != None:
        dir = home + "/" + user + "/.ssh"
        CreateDir(dir, user, 0700)
        pub = dir + "/id_rsa.pub"
        prv = dir + "/id_rsa"
        Run("ssh-keygen -y -f " + thumbprint + ".prv > " + pub)
        SetFileContents(prv, GetFileContents(thumbprint + ".prv"))
        for f in [pub, prv]:
            os.chmod(f, 0600)
            ChangeOwner(f, user)
        SetFileContents(dir + "/authorized_keys", GetFileContents(pub))
        ChangeOwner(dir + "/authorized_keys", user)
    Log("Created user account: " + user)
    return None

def DeleteAccount(user):
    """
    Delete the 'user'.
    Clear utmp first, to avoid error.
    Removes the /etc/sudoers.d/waagent file.
    """
    userentry = None
    try:
        userentry = pwd.getpwnam(user)
    except:
        pass
    if userentry == None:
        Error("DeleteAccount: " + user + " not found.")
        return
    uidmin = None
    try:
        uidmin = int(GetLineStartingWith("UID_MIN", "/etc/login.defs").split()[1])
    except:
        pass
    if uidmin == None:
        uidmin = 100
    if userentry[2] < uidmin:
        Error("DeleteAccount: " + user + " is a system user. Will not delete account.")
        return
    Run("> /var/run/utmp") #Delete utmp to prevent error if we are the 'user' deleted
    Run("userdel -f -r " + user)
    try:
        os.remove("/etc/sudoers.d/waagent")
    except:
        pass
    return

def IsInRangeInclusive(a, low, high):
    """
    Return True if 'a' in 'low' <= a >= 'high'
    """
    return (a >= low and a <= high)

def IsPrintable(ch):
    """
    Return True if character is displayable.
    """
    return IsInRangeInclusive(ch, Ord('A'), Ord('Z')) or IsInRangeInclusive(ch, Ord('a'), Ord('z')) or IsInRangeInclusive(ch, Ord('0'), Ord('9'))

def HexDump(buffer, size):
    """
    Return Hex formated dump of a 'buffer' of 'size'.
    """
    if size < 0:
        size = len(buffer)
    result = ""
    for i in range(0, size):
        if (i % 16) == 0:
            result += "%06X: " % i
        byte = buffer[i]
        if type(byte) == str:
            byte = ord(byte.decode('latin1'))
        result += "%02X " % byte
        if (i & 15) == 7:
            result += " "
        if ((i + 1) % 16) == 0 or (i + 1) == size:
            j = i
            while ((j + 1) % 16) != 0:
                result += "   "
                if (j & 7) == 7:
                    result += " "
                j += 1
            result += " "
            for j in range(i - (i % 16), i + 1):
                byte=buffer[j]
                if type(byte) == str:
                    byte = ord(byte.decode('latin1'))
                k = '.'
                if IsPrintable(byte):
                    k = chr(byte)
                result += k
            if (i + 1) != size:
                result += "\n"
    return result

def SimpleLog(file_path,message):
    if not file_path or len(message) < 1:
        return
    t = time.localtime()
    t = "%04u/%02u/%02u %02u:%02u:%02u " % (t.tm_year, t.tm_mon, t.tm_mday, t.tm_hour, t.tm_min, t.tm_sec)
    lines=re.sub(re.compile(r'^(.)',re.MULTILINE),t+r'\1',message)
    with open(file_path, "a") as F :
        F.write(lines.encode('ascii','ignore') + "\n")
        
class Logger(object):
    """
    The Agent's logging assumptions are:
    For Log, and LogWithPrefix all messages are logged to the
    self.file_path and to the self.con_path.  Setting either path
    parameter to None skips that log.  If Verbose is enabled, messages
    calling the LogIfVerbose method will be logged to file_path yet
    not to con_path.  Error and Warn messages are normal log messages
    with the 'ERROR:' or 'WARNING:' prefix added.
    """

    def __init__(self,filepath,conpath,verbose=False):
        """
        Construct an instance of Logger.
        """
        self.file_path=filepath
        self.con_path=conpath
        self.verbose=verbose
        
    def ThrottleLog(self,counter):
        """
        Log everything up to 10, every 10 up to 100, then every 100.
        """
        return (counter < 10) or ((counter < 100) and ((counter % 10) == 0)) or ((counter % 100) == 0)
    
    def LogToFile(self,message):
        """
        Write 'message' to logfile.
        """
        if self.file_path:
            with open(self.file_path, "a") as F :
                F.write(message.encode('ascii','ignore') + "\n")
                F.close()
            
    def LogToCon(self,message):
        """
        Write 'message' to /dev/console.
        This supports serial port logging if the /dev/console
        is redirected to ttys0 in kernel boot options.
        """
        if self.con_path:
            with open(self.con_path, "w") as C :
                C.write(message.encode('ascii','ignore') + "\n")
                C.close()
                
    def Log(self,message):
        """
        Standard Log function.
        Logs to self.file_path, and con_path
        """
        self.LogWithPrefix("", message)
    
    def LogWithPrefix(self,prefix, message):
        """
        Prefix each line of 'message' with current time+'prefix'.
        """
        t = time.localtime()
        t = "%04u/%02u/%02u %02u:%02u:%02u " % (t.tm_year, t.tm_mon, t.tm_mday, t.tm_hour, t.tm_min, t.tm_sec)
        t += prefix
        for line in message.split('\n'):
            line = t + line
            self.LogToFile(line)
            self.LogToCon(line)
            
    def NoLog(self,message):
        """
        Don't Log.
        """
        pass
    
    def LogIfVerbose(self,message):
        """
        Only log 'message' if global Verbose is True.
        """
        self.LogWithPrefixIfVerbose('',message)
    
    def LogWithPrefixIfVerbose(self,prefix, message):
        """
        Only log 'message' if global Verbose is True.
        Prefix each line of 'message' with current time+'prefix'.
        """
        if self.verbose == True:
            t = time.localtime()
            t = "%04u/%02u/%02u %02u:%02u:%02u " % (t.tm_year, t.tm_mon, t.tm_mday, t.tm_hour, t.tm_min, t.tm_sec)
            t += prefix
            for line in message.split('\n'):
                line = t + line
                self.LogToFile(line)
                self.LogToCon(line)
                
    def Warn(self,message):
        """
        Prepend the text "WARNING:" to the prefix for each line in 'message'.
        """
        self.LogWithPrefix("WARNING:", message)
    
    def Error(self,message):
        """
        Call ErrorWithPrefix(message).
        """
        ErrorWithPrefix("", message)
    
    def ErrorWithPrefix(self,prefix, message):
        """
        Prepend the text "ERROR:" to the prefix for each line in 'message'.
        Errors written to logfile, and /dev/console
        """
        self.LogWithPrefix("ERROR:", message)
    
def LoggerInit(log_file_path,log_con_path,verbose=False):
    """
    Create log object and export its methods to global scope.
    """
    global Log,LogWithPrefix,LogIfVerbose,LogWithPrefixIfVerbose,Error,ErrorWithPrefix,Warn,NoLog,ThrottleLog,myLogger
    l=Logger(log_file_path,log_con_path,verbose)
    Log,LogWithPrefix,LogIfVerbose,LogWithPrefixIfVerbose,Error,ErrorWithPrefix,Warn,NoLog,ThrottleLog,myLogger = l.Log,l.LogWithPrefix,l.LogIfVerbose,l.LogWithPrefixIfVerbose,l.Error,l.ErrorWithPrefix,l.Warn,l.NoLog,l.ThrottleLog,l

def Linux_ioctl_GetInterfaceMac(ifname):
    """
    Return the mac-address bound to the socket.
    """
    s = socket.socket(socket.AF_INET, socket.SOCK_DGRAM)
    info = fcntl.ioctl(s.fileno(), 0x8927,  struct.pack('256s', (ifname[:15]+('\0'*241)).encode('latin-1')))
    return ''.join(['%02X' % Ord(char) for char in info[18:24]])

def GetFirstActiveNetworkInterfaceNonLoopback():
    """
    Return the interface name, and ip addr of the
    first active non-loopback interface.
    """
    iface=''
    expected=16 # how many devices should I expect...
    struct_size=40 # for 64bit the size is 40 bytes
    s = socket.socket(socket.AF_INET, socket.SOCK_DGRAM)
    buff=array.array('B', b'\0' * (expected*struct_size))
    retsize=(struct.unpack('iL', fcntl.ioctl(s.fileno(), 0x8912, struct.pack('iL',expected*struct_size,buff.buffer_info()[0]))))[0]
    if retsize == (expected*struct_size) :
        Warn('SIOCGIFCONF returned more than ' + str(expected) + ' up network interfaces.')
    s=buff.tostring()
    for i in range(0,struct_size*expected,struct_size):
        iface=s[i:i+16].split(b'\0', 1)[0]
        if iface == b'lo':
            continue
        else :
            break
    return iface.decode('latin-1'), socket.inet_ntoa(s[i+20:i+24])

def GetIpv4Address():
    """
    Return the ip of the 
    first active non-loopback interface.
    """
    iface,addr=GetFirstActiveNetworkInterfaceNonLoopback()
    return addr

def HexStringToByteArray(a):
    """
    Return hex string packed into a binary struct.
    """
    b = b""
    for c in range(0, len(a) // 2):
        b += struct.pack("B", int(a[c * 2:c * 2 + 2], 16))
    return b

def GetMacAddress():
    """
    Convienience function, returns mac addr bound to
    first non-loobback interface.
    """
    ifname=''
    while len(ifname) < 2 :
        ifname=GetFirstActiveNetworkInterfaceNonLoopback()[0]
    a = Linux_ioctl_GetInterfaceMac(ifname)        
    return HexStringToByteArray(a)

def DeviceForIdePort(n):
    """
    Return device name attached to ide port 'n'.
    """
    if n > 3:
        return None
    g0 = "00000000"
    if n > 1:
        g0 = "00000001"
        n = n - 2
    device = None
    path = "/sys/bus/vmbus/devices/"
    for vmbus in os.listdir(path):
        guid = GetFileContents(path + vmbus + "/device_id").lstrip('{').split('-')
        if guid[0] == g0 and guid[1] == "000" + str(n):
            for root, dirs, files in os.walk(path + vmbus):
                if root.endswith("/block"):
                    device = dirs[0]
                    break
                else : #older distros
                    for d in dirs:
                        if ':' in d and "block" == d.split(':')[0]:
                            device = d.split(':')[1]
                            break
            break
    return device

class Util(object):
    """
    Http communication class.
    Base of GoalState, and Agent classes.
    """
    def _HttpGet(self, url, headers):
        """
        Do HTTP get on 'url' with 'headers'.
        On error, sleep 10 and maxRetry times.
        Return the output buffer or None.
        """
        LogIfVerbose("HttpGet(" + url + ")")
        maxRetry = 2
        if url.startswith("http://"):
            url = url[7:]
            url = url[url.index("/"):]
        for retry in range(0, maxRetry + 1):
            strRetry = str(retry)
            log = [NoLog, Error][retry > 0]
            log("retry HttpGet(" + url + "),retry=" + strRetry)
            response = None
            strStatus = "None"
            try:
                httpConnection = httplib.HTTPConnection(self.Endpoint)
                if headers == None:
                    request = httpConnection.request("GET", url)
                else:
                    request = httpConnection.request("GET", url, None, headers)
                response = httpConnection.getresponse()
                strStatus = str(response.status)
            except httplib.HTTPException, e:
                Error('HTTPException ' + e.message + ' args: ' + repr(e.args))
            except IOError, e:
                Error('socket IOError ' + e.message + ' args: ' + repr(e.args))
            log("response HttpGet(" + url + "),retry=" + strRetry + ",status=" + strStatus)
            if response == None or response.status != httplib.OK:
                Error("HttpGet(" + url + "),retry=" + strRetry + ",status=" + strStatus)
                if retry == maxRetry:
                    Error("return HttpGet(" + url + "),retry=" + strRetry + ",status=" + strStatus)
                    return None
                else:
                    Error("sleep 10 seconds HttpGet(" + url + "),retry=" + strRetry + ",status=" + strStatus)
                    time.sleep(10)
            else:
                log("return HttpGet(" + url + "),retry=" + strRetry + ",status=" + strStatus)
                return response.read()

    def HttpGetWithoutHeaders(self, url):
        """
        Return data from an HTTP get on 'url'.
        """
        return self._HttpGet(url, None)

    def HttpGetWithHeaders(self, url):
        """
        Return data from an HTTP get on 'url' with
        x-ms-agent-name and x-ms-version
        headers.
        """
        return self._HttpGet(url, {"x-ms-agent-name": GuestAgentName, "x-ms-version": ProtocolVersion})

    def HttpSecureGetWithHeaders(self, url, transportCert):
        """
        Return output of get using ssl cert.
        """
        return self._HttpGet(url, {"x-ms-agent-name": GuestAgentName,
                                   "x-ms-version": ProtocolVersion,
                                   "x-ms-cipher-name": "DES_EDE3_CBC",
                                   "x-ms-guest-agent-public-x509-cert": transportCert})

    def HttpPost(self, url, data):
        """
        Send http POST to server, sleeping 10 retrying maxRetry times upon error.
        """
        LogIfVerbose("HttpPost(" + url + ")")
        maxRetry = 2
        for retry in range(0, maxRetry + 1):
            strRetry = str(retry)
            log = [NoLog, Error][retry > 0]
            log("retry HttpPost(" + url + "),retry=" + strRetry)
            response = None
            strStatus = "None"
            try:
                httpConnection = httplib.HTTPConnection(self.Endpoint)
                request = httpConnection.request("POST", url, data, {"x-ms-agent-name": GuestAgentName,
                                                                     "Content-Type": "text/xml; charset=utf-8",
                                                                     "x-ms-version": ProtocolVersion})
                response = httpConnection.getresponse()
                strStatus = str(response.status)
            except httplib.HTTPException, e:
                Error('HTTPException ' + e.message + ' args: ' + repr(e.args))
            except IOError, e:
                Error('socket IOError ' + e.message + ' args: ' + repr(e.args))
            log("response HttpPost(" + url + "),retry=" + strRetry + ",status=" + strStatus)
            if response == None or (response.status != httplib.OK and response.status != httplib.ACCEPTED):
                Error("HttpPost(" + url + "),retry=" + strRetry + ",status=" + strStatus)
                if retry == maxRetry:
                    Error("return HttpPost(" + url + "),retry=" + strRetry + ",status=" + strStatus)
                    return None
                else:
                    Error("sleep 10 seconds HttpPost(" + url + "),retry=" + strRetry + ",status=" + strStatus)
                    time.sleep(10)
            else:
                log("return HttpPost(" + url + "),retry=" + strRetry + ",status=" + strStatus)
                return response

    def HttpPutBlockBlob(self, url, data):
        """
        Send http PUT to server, sleeping 10 retrying maxRetry times upon error.
        """
        LogIfVerbose("HttpPutBlockBlob(" + url + ")")
        maxRetry = 2
        for retry in range(0, maxRetry + 1):
            strRetry = str(retry)
            log = [NoLog, Error][retry > 0]
            log("retry HttpPutBlockBlob(" + url + "),retry=" + strRetry)
            response = None
            strStatus = "None"
            try:
                httpConnection = httplib.HTTPConnection(self.Endpoint)
                request = httpConnection.request("PUT", url, data, {"x-ms-blob-type" : "BlockBlob", "x-ms-date" : time.strftime("%Y-%M-%dT%H:%M:%SZ", time.gmtime()) ,"Content-Length": str(len(data))} )
                response = httpConnection.getresponse()
                strStatus = str(response.status)
            except httplib.HTTPException, e:
                Error('HTTPException ' + e.message + ' args: ' + repr(e.args))
            except IOError, e:
                Error('socket IOError ' + e.message + ' args: ' + repr(e.args))
            log("response HttpPutBlockBlob(" + url + "),retry=" + strRetry + ",status=" + strStatus)
            if response == None or (response.status != httplib.OK and response.status != httplib.CREATED):
                Error("HttpPutBlockBlob(" + url + "),retry=" + strRetry + ",status=" + strStatus)
                if retry == maxRetry:
                    Error("return HttpPutBlockBlob(" + url + "),retry=" + strRetry + ",status=" + strStatus)
                    return None
                else:
                    Error("sleep 10 seconds HttpPutBlockBlob(" + url + "),retry=" + strRetry + ",status=" + strStatus)
                    time.sleep(10)
            else:
                log("return HttpPutBlockBlob(" + url + "),retry=" + strRetry + ",status=" + strStatus)
                return response

class TCPHandler(SocketServer.BaseRequestHandler):
    """
    Callback object for LoadBalancerProbeServer.
    Recv and send LB probe messages.
    """
    def __init__(self,lb_probe):
        super(TCPHandler,self).__init__()
        self.lb_probe=lb_probe
        
    def GetHttpDateTimeNow(self):
        """
        Return formatted gmtime "Date: Fri, 25 Mar 2011 04:53:10 GMT"
        """
        return time.strftime("%a, %d %b %Y %H:%M:%S GMT", time.gmtime())

    def handle(self):
        """
        Log LB probe messages, read the socket buffer,
        send LB probe response back to server.
        """
        self.lb_probe.ProbeCounter = (self.lb_probe.ProbeCounter + 1) % 1000000
        log = [NoLog, LogIfVerbose][ThrottleLog(self.lb_probe.ProbeCounter)]
        strCounter = str(self.lb_probe.ProbeCounter)
        if self.lb_probe.ProbeCounter == 1:
            Log("Receiving LB probes.")
        log("Received LB probe # " + strCounter)
        self.request.recv(1024)
        self.request.send("HTTP/1.1 200 OK\r\nContent-Length: 2\r\nContent-Type: text/html\r\nDate: " + self.GetHttpDateTimeNow() + "\r\n\r\nOK")
            
class LoadBalancerProbeServer(object):
    """
    Threaded object to receive and send LB probe messages.
    Load Balancer messages but be recv'd by
    the load balancing server, or this node may be shut-down.
    """
    def __init__(self, port):
        self.ProbeCounter = 0
        self.server = SocketServer.TCPServer((self.get_ip(), port), TCPHandler)
        self.server_thread = threading.Thread(target = self.server.serve_forever)
        self.server_thread.setDaemon(True)
        self.server_thread.start()
        
    def shutdown(self):
        self.server.shutdown()

    def get_ip(self):
        for retry in range(1,6):
            ip = MyDistro.GetIpv4Address()
            if ip == None :
                Log("LoadBalancerProbeServer: GetIpv4Address() returned None, sleeping 10 before retry " + str(retry+1) )
                time.sleep(10)
            else:
                return ip

class ConfigurationProvider(object):
    """
    Parse amd store key:values in /etc/waagent.conf.
    """
    def __init__(self):
        self.values = dict()
        if os.path.isfile("/etc/waagent.conf") == False:
            raise Exception("Missing configuration in /etc/waagent.conf")
        try:
            for line in GetFileContents("/etc/waagent.conf").split('\n'):
                if not line.startswith("#") and "=" in line:
                    parts = line.split()[0].split('=')
                    value = parts[1].strip("\" ")
                    if value != "None":
                        self.values[parts[0]] = value
                    else:
                        self.values[parts[0]] = None
        except:
            Error("Unable to parse /etc/waagent.conf")
            raise
        return

    def get(self, key):
        return self.values.get(key)

class EnvMonitor(object):
    """
    Montor changes to dhcp and hostname.
    If dhcp clinet process re-start has occurred, reset routes, dhcp with fabric.
    """
    def __init__(self):
        self.shutdown = False
        self.HostName = socket.gethostname()
        self.server_thread = threading.Thread(target = self.monitor)
        self.server_thread.setDaemon(True)
        self.server_thread.start()
        self.published = False

    def monitor(self):
        """
        Monitor dhcp client pid and hostname.
        If dhcp clinet process re-start has occurred, reset routes, dhcp with fabric.
        """
        publish = ConfigurationProvider().get("Provisioning.MonitorHostName")
        dhcpcmd = MyDistro.getpidcmd+ ' ' + MyDistro.getDhcpClientName()
        dhcppid = RunGetOutput(dhcpcmd)[1]
        while not self.shutdown:
            for a in RulesFiles:
                if os.path.isfile(a):
                    if os.path.isfile(GetLastPathElement(a)):
                        os.remove(GetLastPathElement(a))
                    shutil.move(a, ".")
                    Log("EnvMonitor: Moved " + a + " -> " + LibDir)
            MyDistro.setScsiDiskTimeout()
            if publish != None and publish.lower().startswith("y"):
                try:
                    if socket.gethostname() != self.HostName:
                        Log("EnvMonitor: Detected host name change: " + self.HostName + " -> " + socket.gethostname())
                        self.HostName = socket.gethostname()
                        WaAgent.UpdateAndPublishHostName(self.HostName)
                        dhcppid = RunGetOutput(dhcpcmd)[1]
                        self.published = True
                except:
                    pass
            else:
                self.published = True
            pid = ""
            if not os.path.isdir("/proc/" + dhcppid.strip()):
                pid = RunGetOutput(dhcpcmd)[1]
            if pid != "" and pid != dhcppid:
                Log("EnvMonitor: Detected dhcp client restart. Restoring routing table.")
                WaAgent.RestoreRoutes()
                dhcppid = pid
            for child in Children:
                if child.poll() != None:
                    Children.remove(child)
            time.sleep(5)

    def SetHostName(self, name):
        """
        Generic call to MyDistro.setHostname(name).
        Complian to Log on error.
        """
        if socket.gethostname() == name:
            self.published = True
        elif MyDistro.setHostname(name):
            Error("Error: SetHostName: Cannot set hostname to " + name)
            return ("Error: SetHostName: Cannot set hostname to " + name)

    def IsHostnamePublished(self):
        """
        Return self.published  
        """
        return self.published

    def ShutdownService(self):
        """
        Stop server comminucation and join the thread to main thread.
        """
        self.shutdown = True
        self.server_thread.join()

class Certificates(object):
    """
    Object containing certificates of host and provisioned user.
    Parses and splits certificates into files.
    """
    #     <CertificateFile xmlns:xsi="http://www.w3.org/2001/XMLSchema-instance" xsi:noNamespaceSchemaLocation="certificates10.xsd">
    #     <Version>2010-12-15</Version>
    #     <Incarnation>2</Incarnation>
    #     <Format>Pkcs7BlobWithPfxContents</Format>
    #     <Data>MIILTAY...
    #     </Data>
    #     </CertificateFile>

    def __init__(self):
        self.reinitialize()

    def reinitialize(self):
        """
        Reset the Role, Incarnation
        """
        self.Incarnation = None
        self.Role = None

    def Parse(self, xmlText):
        """
        Parse multiple certificates into seperate files.
        """
        self.reinitialize()
        SetFileContents("Certificates.xml", xmlText)
        dom = xml.dom.minidom.parseString(xmlText)
        for a in [ "CertificateFile", "Version", "Incarnation",
                   "Format", "Data", ]:
            if not dom.getElementsByTagName(a):
                Error("Certificates.Parse: Missing " + a)
                return None
        node = dom.childNodes[0]
        if node.localName != "CertificateFile":
            Error("Certificates.Parse: root not CertificateFile")
            return None
        SetFileContents("Certificates.p7m",
            "MIME-Version: 1.0\n"
            + "Content-Disposition: attachment; filename=\"Certificates.p7m\"\n"
            + "Content-Type: application/x-pkcs7-mime; name=\"Certificates.p7m\"\n"
            + "Content-Transfer-Encoding: base64\n\n"
            + GetNodeTextData(dom.getElementsByTagName("Data")[0]))
        if Run(Openssl + " cms -decrypt -in Certificates.p7m -inkey TransportPrivate.pem -recip TransportCert.pem | " + Openssl + " pkcs12 -nodes -password pass: -out Certificates.pem"):
            Error("Certificates.Parse: Failed to extract certificates from CMS message.")
            return self
        # There may be multiple certificates in this package. Split them.
        file = open("Certificates.pem")
        pindex = 1
        cindex = 1
        output = open("temp.pem", "w")
        for line in file.readlines():
            output.write(line)
            if re.match(r'[-]+END .*?(KEY|CERTIFICATE)[-]+$',line):
                output.close()
                if re.match(r'[-]+END .*?KEY[-]+$',line):
                    os.rename("temp.pem", str(pindex) + ".prv")
                    pindex += 1
                else:
                    os.rename("temp.pem", str(cindex) + ".crt")
                    cindex += 1
                output = open("temp.pem", "w")
        output.close()
        os.remove("temp.pem")
        keys = dict()
        index = 1
        filename = str(index) + ".crt"
        while os.path.isfile(filename):
            thumbprint = (RunGetOutput(Openssl + " x509 -in " + filename + " -fingerprint -noout")[1]).rstrip().split('=')[1].replace(':', '').upper()
            pubkey=RunGetOutput(Openssl + " x509 -in " + filename + " -pubkey -noout")[1]
            keys[pubkey] = thumbprint
            os.rename(filename, thumbprint + ".crt")
            os.chmod(thumbprint + ".crt", 0600)
            MyDistro.setSelinuxContext(thumbprint + '.crt','unconfined_u:object_r:ssh_home_t:s0')
            index += 1
            filename = str(index) + ".crt"
        index = 1
        filename = str(index) + ".prv"
        while os.path.isfile(filename):
            pubkey = RunGetOutput(Openssl + " rsa -in " + filename + " -pubout 2> /dev/null ")[1]
            os.rename(filename, keys[pubkey] + ".prv")
            os.chmod(keys[pubkey] + ".prv", 0600)
            MyDistro.setSelinuxContext( keys[pubkey] + '.prv','unconfined_u:object_r:ssh_home_t:s0')
            index += 1
            filename = str(index) + ".prv"
        return self

class SharedConfig(object):
    """
    Parse role endpoint server and goal state config.
    """
    #
    # <SharedConfig version="1.0.0.0" goalStateIncarnation="1">
    #   <Deployment name="db00a7755a5e4e8a8fe4b19bc3b330c3" guid="{ce5a036f-5c93-40e7-8adf-2613631008ab}" incarnation="2">
    #     <Service name="MyVMRoleService" guid="{00000000-0000-0000-0000-000000000000}" />
    #     <ServiceInstance name="db00a7755a5e4e8a8fe4b19bc3b330c3.1" guid="{d113f4d7-9ead-4e73-b715-b724b5b7842c}" />
    #   </Deployment>
    #   <Incarnation number="1" instance="MachineRole_IN_0" guid="{a0faca35-52e5-4ec7-8fd1-63d2bc107d9b}" />
    #   <Role guid="{73d95f1c-6472-e58e-7a1a-523554e11d46}" name="MachineRole" settleTimeSeconds="10" />
    #   <LoadBalancerSettings timeoutSeconds="0" waitLoadBalancerProbeCount="8">
    #     <Probes>
    #       <Probe name="MachineRole" />
    #       <Probe name="55B17C5E41A1E1E8FA991CF80FAC8E55" />
    #       <Probe name="3EA4DBC19418F0A766A4C19D431FA45F" />
    #     </Probes>
    #   </LoadBalancerSettings>
    #   <OutputEndpoints>
    #     <Endpoint name="MachineRole:Microsoft.WindowsAzure.Plugins.RemoteAccess.Rdp" type="SFS">
    #       <Target instance="MachineRole_IN_0" endpoint="Microsoft.WindowsAzure.Plugins.RemoteAccess.Rdp" />
    #     </Endpoint>
    #   </OutputEndpoints>
    #   <Instances>
    #     <Instance id="MachineRole_IN_0" address="10.115.153.75">
    #       <FaultDomains randomId="0" updateId="0" updateCount="0" />
    #       <InputEndpoints>
    #         <Endpoint name="a" address="10.115.153.75:80" protocol="http" isPublic="true" loadBalancedPublicAddress="70.37.106.197:80" enableDirectServerReturn="false" isDirectAddress="false" disableStealthMode="false">
    #           <LocalPorts>
    #             <LocalPortRange from="80" to="80" />
    #           </LocalPorts>
    #         </Endpoint>
    #         <Endpoint name="Microsoft.WindowsAzure.Plugins.RemoteAccess.Rdp" address="10.115.153.75:3389" protocol="tcp" isPublic="false" enableDirectServerReturn="false" isDirectAddress="false" disableStealthMode="false">
    #           <LocalPorts>
    #             <LocalPortRange from="3389" to="3389" />
    #           </LocalPorts>
    #         </Endpoint>
    #         <Endpoint name="Microsoft.WindowsAzure.Plugins.RemoteForwarder.RdpInput" address="10.115.153.75:20000" protocol="tcp" isPublic="true" loadBalancedPublicAddress="70.37.106.197:3389" enableDirectServerReturn="false" isDirectAddress="false" disableStealthMode="false">
    #           <LocalPorts>
    #             <LocalPortRange from="20000" to="20000" />
    #           </LocalPorts>
    #         </Endpoint>
    #       </InputEndpoints>
    #     </Instance>
    #   </Instances>
    # </SharedConfig>
    #
    def __init__(self):
        self.reinitialize()

    def reinitialize(self):
        """
        Reset members.
        """
        self.Deployment = None
        self.Incarnation = None
        self.Role = None
        self.LoadBalancerSettings = None
        self.OutputEndpoints = None
        self.Instances = None

    def Parse(self, xmlText):
        """
        Parse and write configuration to file SharedConfig.xml.
        """
        self.reinitialize()
        SetFileContents("SharedConfig.xml", xmlText)
        dom = xml.dom.minidom.parseString(xmlText)
        for a in [ "SharedConfig", "Deployment", "Service",
                   "ServiceInstance", "Incarnation", "Role", ]:
            if not dom.getElementsByTagName(a):
                Error("SharedConfig.Parse: Missing " + a)
                return None
        node = dom.childNodes[0]
        if node.localName != "SharedConfig":
            Error("SharedConfig.Parse: root not SharedConfig")
            return None
        program = Config.get("Role.TopologyConsumer")
        if program != None:
            try:
                Children.append(subprocess.Popen([program, LibDir + "/SharedConfig.xml"]))
            except OSError, e :
                ErrorWithPrefix('Agent.Run','Exception: '+ str(e) +' occured launching ' + program )
        return self

class ExtensionsConfig(object):
    """
    Parse ExtensionsConfig, downloading and unpacking them to /var/lib/waagent.
    Install if <enabled>true</enabled>, remove if it is set to false.
    """
    #<?xml version="1.0" encoding="utf-8"?>
    #<Extensions version="1.0.0.0" goalStateIncarnation="6"><Plugins>
    #  <Plugin name="OSTCExtensions.ExampleHandlerLinux" version="1.5"
    #location="http://previewusnorthcache.blob.core.test-cint.azure-test.net/d84b216d00bf4d96982be531539e1513/OSTCExtensions_ExampleHandlerLinux_usnorth_manifest.xml"
    #config="" state="enabled" autoUpgrade="false" runAsStartupTask="false" isJson="true" />
    #</Plugins>
    #<PluginSettings>
    #  <Plugin name="OSTCExtensions.ExampleHandlerLinux" version="1.5">
    #    <RuntimeSettings seqNo="2">{"runtimeSettings":[{"handlerSettings":{"protectedSettingsCertThumbprint":"1BE9A13AA1321C7C515EF109746998BAB6D86FD1",
    #"protectedSettings":"MIIByAYJKoZIhvcNAQcDoIIBuTCCAbUCAQAxggFxMIIBbQIBADBVMEExPzA9BgoJkiaJk/IsZAEZFi9XaW5kb3dzIEF6dXJlIFNlcnZpY2UgTWFuYWdlbWVudCBmb3IgR
    #Xh0ZW5zaW9ucwIQZi7dw+nhc6VHQTQpCiiV2zANBgkqhkiG9w0BAQEFAASCAQCKr09QKMGhwYe+O4/a8td+vpB4eTR+BQso84cV5KCAnD6iUIMcSYTrn9aveY6v6ykRLEw8GRKfri2d6
    #tvVDggUrBqDwIgzejGTlCstcMJItWa8Je8gHZVSDfoN80AEOTws9Fp+wNXAbSuMJNb8EnpkpvigAWU2v6pGLEFvSKC0MCjDTkjpjqciGMcbe/r85RG3Zo21HLl0xNOpjDs/qqikc/ri43Y76E/X
    #v1vBSHEGMFprPy/Hwo3PqZCnulcbVzNnaXN3qi/kxV897xGMPPC3IrO7Nc++AT9qRLFI0841JLcLTlnoVG1okPzK9w6ttksDQmKBSHt3mfYV+skqs+EOMDsGCSqGSIb3DQEHATAUBggqh
    #kiG9w0DBwQITgu0Nu3iFPuAGD6/QzKdtrnCI5425fIUy7LtpXJGmpWDUA==","publicSettings":{"port":"3000"}}}]}</RuntimeSettings>
    #  </Plugin>
    #</PluginSettings>
    #<StatusUploadBlob>https://ostcextensions.blob.core.test-cint.azure-test.net/vhds/eg-plugin7-vm.eg-plugin7-vm.eg-plugin7-vm.status?sr=b&amp;sp=rw&amp;
    #se=9999-01-01&amp;sk=key1&amp;sv=2012-02-12&amp;sig=wRUIDN1x2GC06FWaetBP9sjjifOWvRzS2y2XBB4qoBU%3D</StatusUploadBlob></Extensions>

    def __init__(self):
        self.reinitialize()

    def reinitialize(self):
        """
        Reset members.
        """
        self.Extensions = None
        self.Plugins = None
        self.Util = None
        
    def Parse(self, xmlText):
        """
        Write configuration to file ExtensionsConfig.xml.
        Log plugin specific activity to /var/log/azure/<Publisher>.<PluginName>/<Version>/CommandExecution.log.
        If state is enabled:
            if the plugin is installed:
                if the new plugin's version is higher
                if DisallowMajorVersionUpgrade is false or if true, the version is a minor version do upgrade:
                    download the new archive
                    do the updateCommand.
                    disable the old plugin and remove
                    enable the new plugin
                if the new plugin's version is the same or lower:
                    create the new .settings file from the configuration received
                    do the enableCommand
            if the plugin is not installed:
                download/unpack archive and call the installCommand/Enable
        if state is disabled:
            call disableCommand
        if state is uninstall:
            call uninstallCommand
            remove old plugin directory.
        """
        self.reinitialize()
        self.Util=Util()
        dom = xml.dom.minidom.parseString(xmlText)
        LogIfVerbose(xmlText)
        self.plugin_log_dir='/var/log/azure'
        if not os.path.exists(self.plugin_log_dir):
            os.mkdir(self.plugin_log_dir)
        try:
            self.Extensions=dom.getElementsByTagName("Extensions")
            pg = dom.getElementsByTagName("Plugins")
            self.Plugins = pg[0].getElementsByTagName("Plugin")
            incarnation=self.Extensions[0].getAttribute("goalStateIncarnation")
            SetFileContents('ExtensionsConfig.'+incarnation+'.xml', xmlText)
        except:
            LogIfVerbose('ERROR:  Error parsing ExtensionsConfig.')
            return None
        for p in self.Plugins:
            if len(p.getAttribute("location"))<1:  # this plugin is inside the PluginSettings
                continue
            p.setAttribute('restricted','false')
            previous_version = None
            version=p.getAttribute("version")
            name=p.getAttribute("name")
            plog_dir=self.plugin_log_dir+'/'+name +'/'+ version
            if not os.path.exists(plog_dir):
                os.makedirs(plog_dir)
            p.plugin_log=plog_dir+'/CommandExecution.log'
            handler=name + '-' + version
            if p.getAttribute("isJson") != 'true':
                Error("Plugin " + name+" version: " +version+" is not a JSON Extension.  Skipping.")
                continue
            Log("Found Plugin: " + name + ' version: ' + version)
            if p.getAttribute("state") == 'disabled' or p.getAttribute("state") == 'uninstall': 
                #disable 
                zip_dir=LibDir+"/" + name + '-' + version
                mfile=None
                for root, dirs, files in os.walk(zip_dir):
                    for f in files:
                        if f in ('HandlerManifest.json'):
                            mfile=os.path.join(root,f)
                    if mfile != None:
                        break
                if mfile == None :
                    Error('HandlerManifest.json not found.')
                    continue
                manifest = GetFileContents(mfile)
                p.setAttribute('manifestdata',manifest)
                if self.launchCommand(p.plugin_log,name,version,'disableCommand') == None :
                    self.SetHandlerState(handler, 'Enabled')
                    Error('Unable to disable '+name)
                    SimpleLog(p.plugin_log,'ERROR: Unable to disable '+name)
                else :
                    self.SetHandlerState(handler, 'Installed')
                    Log(name+' is disabled')
                    SimpleLog(p.plugin_log,name+' is disabled')

                # uninstall if needed
                if p.getAttribute("state") == 'uninstall':
                    if self.launchCommand(p.plugin_log,name,version,'uninstallCommand') == None :
                        self.SetHandlerState(handler, 'Installed')
                        Error('Unable to uninstall '+name)
                        SimpleLog(p.plugin_log,'Unable to uninstall '+name)
                    else :
                        self.SetHandlerState(handler, 'NotInstalled')
                        Log(name+' uninstallCommand completed .')
                    # remove the plugin
                    Run('rm -rf ' + LibDir + '/' + name +'-'+ version + '*')
                    Log(name +'-'+ version + ' extension files deleted.')
                    SimpleLog(p.plugin_log,name +'-'+ version + ' extension files deleted.')

                continue    
            # state is enabled
            # if the same plugin exists and the version is newer or
            # does not exist then download and unzip the new plugin
            plg_dir=None
            for root, dirs, files in os.walk(LibDir):
                for d in dirs:
                    if name in d:
                        plg_dir=os.path.join(root,d)
                    if plg_dir != None:
                        break
            if plg_dir != None :
                previous_version=plg_dir.rsplit('-')[-1]
            if plg_dir == None or version > previous_version :
                location=p.getAttribute("location")
                Log("Downloading plugin manifest: " + name + " from " + location)
                SimpleLog(p.plugin_log,"Downloading plugin manifest: " + name + " from " + location)

                self.Util.Endpoint=location.split('/')[2]
                Log("Plugin server is: " +  self.Util.Endpoint)
                SimpleLog(p.plugin_log,"Plugin server is: " +  self.Util.Endpoint)

                manifest=self.Util.HttpGetWithoutHeaders(location)
                if manifest == None:
                    Error("Unable to download plugin manifest" + name + " from primary location.  Attempting with failover location.")
                    SimpleLog(p.plugin_log,"Unable to download plugin manifest" + name + " from primary location.  Attempting with failover location.")
                    failoverlocation=p.getAttribute("failoverlocation")
                    self.Util.Endpoint=failoverlocation.split('/')[2]
                    Log("Plugin failover server is: " +  self.Util.Endpoint)
                    SimpleLog(p.plugin_log,"Plugin failover server is: " +  self.Util.Endpoint)

                    manifest=self.Util.HttpGetWithoutHeaders(failoverlocation)
                if manifest == None:
                    Log("Plugin manifest" + name + "downloaded successfully length = " + str(len(manifest)))
                    SimpleLog(p.plugin_log,"Plugin manifest" + name + "downloaded successfully length = " + str(len(manifest)))

                filepath=LibDir+"/" + name + '.' + incarnation + '.manifest'
                if os.path.splitext(location)[-1] == '.xml' : #if this is an xml file we may have a BOM
                    if ord(manifest[0]) > 128 and ord(manifest[1]) > 128 and ord(manifest[2]) > 128:
                        manifest=manifest[3:]
                SetFileContents(filepath,manifest)
                #Get the bundle url from the manifest
                p.setAttribute('manifestdata',manifest)
                man_dom = xml.dom.minidom.parseString(manifest)
                bundle_uri = ""
                for mp in man_dom.getElementsByTagName("Plugin"):
                    if GetNodeTextData(mp.getElementsByTagName("Version")[0]) == version:
                        bundle_uri = GetNodeTextData(mp.getElementsByTagName("Uri")[0])
                        break
                if len(mp.getElementsByTagName("DisallowMajorVersionUpgrade")):
                    if GetNodeTextData(mp.getElementsByTagName("DisallowMajorVersionUpgrade")[0]) == 'true' and previous_version !=None and previous_version.split('.')[0] != version.split('.')[0] :
                        Log('DisallowMajorVersionUpgrade is true, this major version is restricted from upgrade.')
                        SimpleLog(p.plugin_log,'DisallowMajorVersionUpgrade is true, this major version is restricted from upgrade.')
                        p.setAttribute('restricted','true')
                        continue
                if len(bundle_uri) < 1 :
                    Error("Unable to fetch Bundle URI from manifest for " + name + " v " + version)
                    SimpleLog(p.plugin_log,"Unable to fetch Bundle URI from manifest for " + name + " v " + version)
                    continue
                Log("Bundle URI = " + bundle_uri)
                SimpleLog(p.plugin_log,"Bundle URI = " + bundle_uri)

                # Download the zipfile archive and save as '.zip'
                bundle=self.Util.HttpGetWithoutHeaders(bundle_uri)
                if bundle == None:
                    Error("Unable to download plugin bundle" + bundle_uri )
                    SimpleLog(p.plugin_log,"Unable to download plugin bundle" + bundle_uri )
                    continue
                b=bytearray(bundle)
                filepath=LibDir+"/" + os.path.basename(bundle_uri) + '.zip'
                SetFileContents(filepath,b)
                Log("Plugin bundle" + bundle_uri + "downloaded successfully length = " + str(len(bundle)))
                SimpleLog(p.plugin_log,"Plugin bundle" + bundle_uri + "downloaded successfully length = " + str(len(bundle)))

                # unpack the archive
                z=zipfile.ZipFile(filepath)
                zip_dir=LibDir+"/" + name + '-' + version
                z.extractall(zip_dir)
                Log('Extracted ' + bundle_uri + ' to ' + zip_dir) 
                SimpleLog(p.plugin_log,'Extracted ' + bundle_uri + ' to ' + zip_dir) 

                # zip no file perms in .zip so set all the scripts to +x
                Run( "find " + zip_dir +" -type f | xargs chmod  u+x ")
                #write out the base64 config data so the plugin can process it.
                mfile=None
                for root, dirs, files in os.walk(zip_dir):
                    for f in files:
                        if f in ('HandlerManifest.json'):
                            mfile=os.path.join(root,f)
                    if mfile != None:
                        break
                if mfile == None :
                    Error('HandlerManifest.json not found.')
                    SimpleLog(p.plugin_log,'HandlerManifest.json not found.')
                    continue
                manifest = GetFileContents(mfile)
                p.setAttribute('manifestdata',manifest)
                # create the status and config dirs
                Run('mkdir -p ' + root + '/status')
                Run('mkdir -p ' + root + '/config')
                # write out the configuration data to goalStateIncarnation.settings file in the config path.
                config=''
                seqNo='0'
                if len(dom.getElementsByTagName("PluginSettings")) != 0 :
                    pslist=dom.getElementsByTagName("PluginSettings")[0].getElementsByTagName("Plugin")
                    for ps in pslist:
                        if name == ps.getAttribute("name") and version == ps.getAttribute("version"):
                            Log("Found RuntimeSettings for " + name + " V " + version)
                            SimpleLog(p.plugin_log,"Found RuntimeSettings for " + name + " V " + version)

                            config=GetNodeTextData(ps.getElementsByTagName("RuntimeSettings")[0])
                            seqNo=ps.getElementsByTagName("RuntimeSettings")[0].getAttribute("seqNo") 
                            break
                if config == '':
                    Log("No RuntimeSettings for " + name + " V " + version)
                    SimpleLog(p.plugin_log,"No RuntimeSettings for " + name + " V " + version)

                SetFileContents(root +"/config/" + seqNo +".settings",  config )
                #create HandlerEnvironment.json
                handler_env='[{  "name": "'+name+'", "seqNo": "'+seqNo+'", "version": 1.0,  "handlerEnvironment": {    "logFolder": "'+os.path.dirname(p.plugin_log)+'",    "configFolder": "' + root + '/config",    "statusFolder": "' + root + '/status",    "heartbeatFile": "'+ root + '/heartbeat.log"}}]'
                SetFileContents(root+'/HandlerEnvironment.json',handler_env)
                self.SetHandlerState(handler, 'NotInstalled')

                cmd = ''
                getcmd='installCommand'
                if plg_dir != None and previous_version != None and version > previous_version :
                    previous_handler=name+'-'+previous_version
                    if self.GetHandlerState(previous_handler) != 'NotInstalled':
                        getcmd='updateCommand'
                        # disable the old plugin if it exists
                        if self.launchCommand(p.plugin_log,name,previous_version,'disableCommand') == None :
                            self.SetHandlerState(previous_handler, 'Enabled')
                            Error('Unable to disable old plugin '+name+' version ' + previous_version)
                            SimpleLog(p.plugin_log,'Unable to disable old plugin '+name+' version ' + previous_version)
                        else :
                            self.SetHandlerState(previous_handler, 'Disabled')
                            Log(name+' version ' + previous_version + ' is disabled')
                            SimpleLog(p.plugin_log,name+' version ' + previous_version + ' is disabled')


                if getcmd=='updateCommand':
                    if self.launchCommand(p.plugin_log,name,version,getcmd,previous_version) == None :
                        Error('Update failed for '+name+'-'+version)
                        SimpleLog(p.plugin_log,'Update failed for '+name+'-'+version)

                    else :
                        Log('Update complete'+name+'-'+version)
                        SimpleLog(p.plugin_log,'Update complete'+name+'-'+version)

                    # if we updated - call unistall for the old plugin
                    if self.launchCommand(p.plugin_log,name,previous_version,'uninstallCommand') == None :
                        self.SetHandlerState(previous_handler, 'Installed')
                        Error('Uninstall failed for '+name+'-'+previous_version)
                        SimpleLog(p.plugin_log,'Uninstall failed for '+name+'-'+previous_version)

                    else :
                        self.SetHandlerState(previous_handler, 'NotInstalled')
                        Log('Uninstall complete'+ previous_handler )
                        SimpleLog(p.plugin_log,'Uninstall complete'+ name +'-' + previous_version)

                else :  # run install
                    if self.launchCommand(p.plugin_log,name,version,getcmd) == None :
                        self.SetHandlerState(handler, 'NotInstalled')
                        Error('Installation failed for '+name+'-'+version)
                        SimpleLog(p.plugin_log,'Installation failed for '+name+'-'+version)

                    else :
                        self.SetHandlerState(handler, 'Installed')
                        Log('Installation completed for '+name+'-'+version)
                        SimpleLog(p.plugin_log,'Installation completed for '+name+'-'+version)

            #end if plg_dir == none or version > = prev
            # change incarnation of settings file so it knows how to name status...
            zip_dir=LibDir+"/" + name + '-' + version
            mfile=None
            for root, dirs, files in os.walk(zip_dir):
                for f in files:
                    if f in ('HandlerManifest.json'):
                        mfile=os.path.join(root,f)
                if mfile != None:
                    break
            if mfile == None :
                Error('HandlerManifest.json not found.')
                SimpleLog(p.plugin_log,'HandlerManifest.json not found.')

                continue
            manifest = GetFileContents(mfile)
            p.setAttribute('manifestdata',manifest)
            config=''
            seqNo='0'
            if len(dom.getElementsByTagName("PluginSettings")) != 0 :
                try:
                    pslist=dom.getElementsByTagName("PluginSettings")[0].getElementsByTagName("Plugin")
                except:
                    Error('Error parsing ExtensionsConfig.')
                    SimpleLog(p.plugin_log,'Error parsing ExtensionsConfig.')

                    continue
                for ps in pslist:
                    if name == ps.getAttribute("name") and version == ps.getAttribute("version"):
                        Log("Found RuntimeSettings for " + name + " V " + version)
                        SimpleLog(p.plugin_log,"Found RuntimeSettings for " + name + " V " + version)

                        config=GetNodeTextData(ps.getElementsByTagName("RuntimeSettings")[0])
                        seqNo=ps.getElementsByTagName("RuntimeSettings")[0].getAttribute("seqNo") 
                        break
            if config == '':
                Error("No RuntimeSettings for " + name + " V " + version)
                SimpleLog(p.plugin_log,"No RuntimeSettings for " + name + " V " + version)

            SetFileContents(root +"/config/" + seqNo +".settings",  config )

            # state is still enable
            if (self.GetHandlerState(handler) == 'NotInstalled'):  # run install first if true
                if self.launchCommand(p.plugin_log,name,version,'installCommand') == None :
                    self.SetHandlerState(handler, 'NotInstalled')
                    Error('Installation failed for '+name+'-'+version)
                    SimpleLog(p.plugin_log,'Installation failed for '+name+'-'+version)

                else :
                    self.SetHandlerState(handler, 'Installed')
                    Log('Installation completed for '+name+'-'+version)
                    SimpleLog(p.plugin_log,'Installation completed for '+name+'-'+version)


            if (self.GetHandlerState(handler) != 'NotInstalled'):
                if self.launchCommand(p.plugin_log,name,version,'enableCommand') == None :
                    self.SetHandlerState(handler, 'Installed')
                    Error('Enable failed for '+name+'-'+version)
                    SimpleLog(p.plugin_log,'Enable failed for '+name+'-'+version)

                else :
                    self.SetHandlerState(handler, 'Enabled')
                    Log('Enable completed for '+name+'-'+version)
                    SimpleLog(p.plugin_log,'Enable completed for '+name+'-'+version)

            # this plugin processing is complete
            Log('Processing completed for '+name+'-'+version)
            SimpleLog(p.plugin_log,'Processing completed for '+name+'-'+version)

        #end plugin processing loop
        Log('Finished processing ExtensionsConfig.xml')
        try:
            SimpleLog(p.plugin_log,'Finished processing ExtensionsConfig.xml')
        except:
            pass
        
        return self

    def launchCommand(self,plugin_log,name,version,command,prev_version=None):
        # get the manifest and read the command
        mfile=None
        zip_dir=LibDir+"/" + name + '-' + version
        for root, dirs, files in os.walk(zip_dir):
            for f in files:
                if f in ('HandlerManifest.json'):
                    mfile=os.path.join(root,f)
            if mfile != None:
                break
        if mfile == None :
            Error('HandlerManifest.json not found.')
            SimpleLog(plugin_log,'HandlerManifest.json not found.')

            return None
        manifest = GetFileContents(mfile)
        try:
            jsn = json.loads(manifest)
        except:
            Error('Error parsing HandlerManifest.json.')
            SimpleLog(plugin_log,'Error parsing HandlerManifest.json.')

            return None
        if type(jsn)==list:
            jsn=jsn[0]
        if jsn.has_key('handlerManifest') :
            cmd = jsn['handlerManifest'][command]
        else :
            Error('Key handlerManifest not found.  Handler cannot be installed.')
            SimpleLog(plugin_log,'Key handlerManifest not found.  Handler cannot be installed.')

        if len(cmd) == 0 :
            Error('Unable to read ' + command )
            SimpleLog(plugin_log,'Unable to read ' + command )

            return None

        # for update we send the path of the old installation
        arg=''
        if prev_version != None :
            arg=' ' + LibDir+'/' + name + '-' + prev_version
        dirpath=os.path.dirname(mfile)
        LogIfVerbose('Command is '+ dirpath+'/'+ cmd)
        # launch
        pid=None
        try:
            child = subprocess.Popen(dirpath+'/'+cmd+arg,shell=True,cwd=dirpath,stdout=subprocess.PIPE)
        except Exception as e:
            Error('Exception launching ' + cmd + str(e))
            SimpleLog(plugin_log,'Exception launching ' + cmd + str(e))

        pid = child.pid
        if pid == None or pid < 1 :
            ExtensionChildren.append((-1,root))
            Error('Error launching ' + cmd + '.')
            SimpleLog(plugin_log,'Error launching ' + cmd + '.')

        else :
            ExtensionChildren.append((pid,root))
            Log("Spawned "+ cmd + " PID " + str(pid))
            SimpleLog(plugin_log,"Spawned "+ cmd + " PID " + str(pid))


        # wait until install/upgrade is finished
        timeout = 300 # 5 minutes
        retry = timeout/5
        while retry > 0 and child.poll() == None:
            LogIfVerbose(cmd + ' still running with PID ' + str(pid))
            time.sleep(5)
            retry-=1
        if retry==0:
            Error('Process exceeded timeout of ' + str(timeout) + ' seconds. Terminating process ' + str(pid))
            SimpleLog(plugin_log,'Process exceeded timeout of ' + str(timeout) + ' seconds. Terminating process ' + str(pid))

            os.kill(pid,9)
            return None
        code = child.wait()
        if code == None or code != 0:
            Error('Process ' + str(pid) + ' returned non-zero exit code (' + str(code) + ')')
            SimpleLog(plugin_log,'Process ' + str(pid) + ' returned non-zero exit code (' + str(code) + ')')

            return None
        Log(command + ' completed.')
        SimpleLog(plugin_log,command + ' completed.')

        return 0

    def ReportHandlerStatus(self):
        """
        Collect all status reports.
        """
        # { "version": "1.0", "timestampUTC": "2014-03-31T21:28:58Z", 
        # "aggregateStatus": { 
        # "guestAgentStatus": { "version": "2.0.4PRE", "status": "Ready", "formattedMessage": { "lang": "en-US", "message": "GuestAgent is running and accepting new configurations." } }, 
        # "handlerAggregateStatus": [{ 
        # "handlerName": "ExampleHandlerLinux", "handlerVersion": "1.0", "status": "Ready", "runtimeSettingsStatus": { 
        # "sequenceNumber": "2", "settingsStatus": { "timestampUTC": "2014-03-31T23:46:00Z", "status": { "name": "ExampleHandlerLinux", "operation": "Command Execution Finished", "configurationAppliedTime": "2014-03-31T23:46:00Z", "status": "success", "formattedMessage": { "lang": "en-US", "message": "Finished executing command" }, 
        # "substatus": [
        # { "name": "StdOut", "status": "success", "formattedMessage": { "lang": "en-US", "message": "Goodbye world!" }  }, 
        # { "name": "StdErr", "status": "success", "formattedMessage": { "lang": "en-US", "message": "" } }
        # ] 
        # } } } }
        # ]
        #  }}

        try:
            incarnation=self.Extensions[0].getAttribute("goalStateIncarnation")
        except:
            Error('Error parsing ExtensionsConfig.  Unable to send status reports')
            return None
        status=''
        statuses=''
        for p in self.Plugins:
            if p.getAttribute("state") == 'uninstall' or p.getAttribute("restricted") == 'true' :
                continue
            version=p.getAttribute("version")
            name=p.getAttribute("name")
            if p.getAttribute("isJson") != 'true':
                LogIfVerbose("Plugin " + name+" version: " +version+" is not a JSON Extension.  Skipping.")
                continue
            reportHeartbeat = False
            if len(p.getAttribute("manifestdata"))<1:
                Error("Failed to get manifestdata.")
            else:
                reportHeartbeat = json.loads(p.getAttribute("manifestdata"))[0]['handlerManifest']['reportHeartbeat']
            if len(statuses)>0:
                statuses+=','
            statuses+=self.GenerateAggStatus(name, version, reportHeartbeat)
        tstamp=time.strftime("%Y-%m-%dT%H:%M:%SZ", time.gmtime())
        #header
        #agent state
        if provisioned == False:
            if provisionError == None :
                agent_state='Provisioning'
                agent_msg='Guest Agent is starting.'
            else:
                agent_state='Provisioning Error.'
                agent_msg=provisionError
        else:
            agent_state='Ready'
            agent_msg='GuestAgent is running and accepting new configurations.'
            
        status='{"version":"1.0","timestampUTC":"'+tstamp+'","aggregateStatus":{"guestAgentStatus":{"version":"'+GuestAgentVersion+'","status":"'+agent_state+'","formattedMessage":{"lang":"en-US","message":"'+agent_msg+'"}},"handlerAggregateStatus":['+statuses+']}}'
        try:
            uri=GetNodeTextData(self.Extensions[0].getElementsByTagName("StatusUploadBlob")[0]).replace('&amp;','&')
        except:
            Error('Error parsing ExtensionsConfig.  Unable to send status reports')
            return None
        self.Util.Endpoint=uri.split('/')[2]
        self.Util.HttpPutBlockBlob(uri, status)
        LogIfVerbose('Status report '+status+' sent to ' + uri)
        return True

    def GetCurrentSequenceNumber(self, plugin_base_dir):
        """
        Get the settings file with biggest file number in config folder
        """
        config_dir = os.path.join(plugin_base_dir, 'config')
        seq_no = 0
        for subdir, dirs, files in os.walk(config_dir):
            for file in files:
                try:
                    cur_seq_no = int(os.path.basename(file).split('.')[0])
                    if cur_seq_no > seq_no:
                        seq_no = cur_seq_no
                except ValueError:
                    continue
        return str(seq_no)


    def GenerateAggStatus(self, name, version, reportHeartbeat = False):
        """
        Generate the status which Azure can understand by the status and heartbeat reported by extension
        """
        plugin_base_dir = LibDir+'/'+name+'-'+version+'/'
        current_seq_no = self.GetCurrentSequenceNumber(plugin_base_dir)
        status_file=os.path.join(plugin_base_dir, 'status/', current_seq_no +'.status')
        heartbeat_file = os.path.join(plugin_base_dir, 'heartbeat.log')

        handler_state_file = os.path.join(plugin_base_dir,  'config', 'HandlerState')
        agg_state = 'NotReady'
        handler_state = None
        status_obj = None
        status_code = None
        formatted_message = None
        localized_message = None

        if os.path.exists(handler_state_file):
            handler_state = GetFileContents(handler_state_file).lower()
        if HandlerStatusToAggStatus.has_key(handler_state):
            agg_state = HandlerStatusToAggStatus[handler_state]
        if reportHeartbeat:
            if os.path.exists(heartbeat_file):
                d=int(time.time()-os.stat(heartbeat_file).st_mtime)
                if d > 600 :    # not updated for more than 10 min
                    agg_state = 'Unresponsive'
                else:
                    try:
                        heartbeat = json.loads(GetFileContents(heartbeat_file))[0]["heartbeat"]
                        agg_state = heartbeat.get("status")
                        status_code = heartbeat.get("code")
                        formatted_message = heartbeat.get("formattedMessage")
                        localized_message = heartbeat.get("message")
                    except:
                        Error("Incorrect heartbeat file. Ignore it. ")
            else:
                agg_state = 'Unresponsive'
        #get status file reported by extension
        if os.path.exists(status_file):
            # raw status generated by extension is an array, get the first item and remove the unnecessary element
            try:
                status_obj = json.loads(GetFileContents(status_file))[0]
                del status_obj["version"]
            except:
                Error("Incorrect status file. Will NOT settingsStatus in settings. ")
        agg_status_obj = {"handlerName": name, "handlerVersion": version, "status": agg_state, "runtimeSettingsStatus" :
                {"sequenceNumber": current_seq_no}}
        if status_obj:
            agg_status_obj["runtimeSettingsStatus"]["settingsStatus"] = status_obj
        if status_code != None:
            agg_status_obj["code"] = status_code
        if formatted_message:
            agg_status_obj["formattedMessage"] = formatted_message
        if localized_message:
            agg_status_obj["message"] = localized_message
        agg_status_string = json.dumps(agg_status_obj)
        LogIfVerbose("Handler Aggregated Status:" + agg_status_string)
        return agg_status_string
    

    def SetHandlerState(self, handler, state=''):
        zip_dir=LibDir+"/" + handler
        mfile=None
        for root, dirs, files in os.walk(zip_dir):
            for f in files:
                if f in ('HandlerManifest.json'):
                    mfile=os.path.join(root,f)
            if mfile != None:
                break
        if mfile == None :
            Error('SetHandlerState(): HandlerManifest.json not found, cannot set HandlerState.')
            return None
        Log("SetHandlerState: "+handler+", "+state)
        return SetFileContents(os.path.dirname(mfile)+'/config/HandlerState', state)

    def GetHandlerState(self, handler):
        handlerState = GetFileContents(handler+'/config/HandlerState')
        if (handlerState):
            return handlerState.rstrip('\r\n')
        else:
            return 'NotInstalled'


class HostingEnvironmentConfig(object):
    """
    Parse Hosting enviromnet config and store in
    HostingEnvironmentConfig.xml
    """
    #
    # <HostingEnvironmentConfig version="1.0.0.0" goalStateIncarnation="1">
    #   <StoredCertificates>
    #     <StoredCertificate name="Stored0Microsoft.WindowsAzure.Plugins.RemoteAccess.PasswordEncryption" certificateId="sha1:C093FA5CD3AAE057CB7C4E04532B2E16E07C26CA" storeName="My" configurationLevel="System" />
    #   </StoredCertificates>
    #   <Deployment name="db00a7755a5e4e8a8fe4b19bc3b330c3" guid="{ce5a036f-5c93-40e7-8adf-2613631008ab}" incarnation="2">
    #     <Service name="MyVMRoleService" guid="{00000000-0000-0000-0000-000000000000}" />
    #     <ServiceInstance name="db00a7755a5e4e8a8fe4b19bc3b330c3.1" guid="{d113f4d7-9ead-4e73-b715-b724b5b7842c}" />
    #   </Deployment>
    #   <Incarnation number="1" instance="MachineRole_IN_0" guid="{a0faca35-52e5-4ec7-8fd1-63d2bc107d9b}" />
    #   <Role guid="{73d95f1c-6472-e58e-7a1a-523554e11d46}" name="MachineRole" hostingEnvironmentVersion="1" software="" softwareType="ApplicationPackage" entryPoint="" parameters="" settleTimeSeconds="10" />
    #   <HostingEnvironmentSettings name="full" Runtime="rd_fabric_stable.110217-1402.RuntimePackage_1.0.0.8.zip">
    #     <CAS mode="full" />
    #     <PrivilegeLevel mode="max" />
    #     <AdditionalProperties><CgiHandlers></CgiHandlers></AdditionalProperties>
    #   </HostingEnvironmentSettings>
    #   <ApplicationSettings>
    #     <Setting name="__ModelData" value="&lt;m role=&quot;MachineRole&quot; xmlns=&quot;urn:azure:m:v1&quot;>&lt;r name=&quot;MachineRole&quot;>&lt;e name=&quot;a&quot; />&lt;e name=&quot;b&quot; />&lt;e name=&quot;Microsoft.WindowsAzure.Plugins.RemoteAccess.Rdp&quot; />&lt;e name=&quot;Microsoft.WindowsAzure.Plugins.RemoteForwarder.RdpInput&quot; />&lt;/r>&lt;/m>" />
    #     <Setting name="Microsoft.WindowsAzure.Plugins.Diagnostics.ConnectionString" value="DefaultEndpointsProtocol=http;AccountName=osimages;AccountKey=DNZQ..." />
    #     <Setting name="Microsoft.WindowsAzure.Plugins.RemoteForwarder.Enabled" value="true" />
    #   </ApplicationSettings>
    #   <ResourceReferences>
    #     <Resource name="DiagnosticStore" type="directory" request="Microsoft.Cis.Fabric.Controller.Descriptions.ServiceDescription.Data.Policy" sticky="true" size="1" path="db00a7755a5e4e8a8fe4b19bc3b330c3.MachineRole.DiagnosticStore\" disableQuota="false" />
    #   </ResourceReferences>
    # </HostingEnvironmentConfig>
    #
    def __init__(self):
        self.reinitialize()

    def reinitialize(self):
        """
        Reset Members.
        """
        self.StoredCertificates = None
        self.Deployment = None
        self.Incarnation = None
        self.Role = None
        self.HostingEnvironmentSettings = None
        self.ApplicationSettings = None
        self.Certificates = None
        self.ResourceReferences = None

    def Parse(self, xmlText):
        """
        Parse and create HostingEnvironmentConfig.xml.
        """
        self.reinitialize()
        SetFileContents("HostingEnvironmentConfig.xml", xmlText)
        dom = xml.dom.minidom.parseString(xmlText)
        for a in [ "HostingEnvironmentConfig", "Deployment", "Service",
                   "ServiceInstance", "Incarnation", "Role", ]:
            if not dom.getElementsByTagName(a):
                Error("HostingEnvironmentConfig.Parse: Missing " + a)
                return None
        node = dom.childNodes[0]
        if node.localName != "HostingEnvironmentConfig":
            Error("HostingEnvironmentConfig.Parse: root not HostingEnvironmentConfig")
            return None
        self.ApplicationSettings = dom.getElementsByTagName("Setting")
        self.Certificates = dom.getElementsByTagName("StoredCertificate")
        return self

    def DecryptPassword(self, e):
        """
        Return decrypted password.
        """
        SetFileContents("password.p7m",
            "MIME-Version: 1.0\n"
            + "Content-Disposition: attachment; filename=\"password.p7m\"\n"
            + "Content-Type: application/x-pkcs7-mime; name=\"password.p7m\"\n"
            + "Content-Transfer-Encoding: base64\n\n"
            + textwrap.fill(e, 64))
        return RunGetOutput(Openssl + " cms -decrypt -in password.p7m -inkey Certificates.pem -recip Certificates.pem")[1]

    def ActivateResourceDisk(self):
        return MyDistro.ActivateResourceDisk()

    def Process(self):
        """
        Execute ActivateResourceDisk in separate thread.
        Create the user account.
        Launch ConfigurationConsumer if specified in the config.
        """
        no_thread = False
        if DiskActivated == False:
            for m in inspect.getmembers(MyDistro):
                if 'ActivateResourceDiskNoThread' in m:
                    no_thread = True
                    break
            if no_thread == True :   
                MyDistro.ActivateResourceDiskNoThread()
            else :
                diskThread = threading.Thread(target = self.ActivateResourceDisk)
                diskThread.start()
        User = None
        Pass = None
        Expiration = None
        Thumbprint = None
        for b in self.ApplicationSettings:
            sname = b.getAttribute("name")
            svalue = b.getAttribute("value")
        if User != None and Pass != None:
            if User != "root" and User != "" and Pass != "":
                CreateAccount(User, Pass, Expiration, Thumbprint)
            else:
                Error("Not creating user account: " + User)
        for c in self.Certificates:
            csha1 = c.getAttribute("certificateId").split(':')[1].upper()
            if os.path.isfile(csha1 + ".prv"):
                Log("Private key with thumbprint: " + csha1 + " was retrieved.")
            if os.path.isfile(csha1 + ".crt"):
                Log("Public cert with thumbprint: " + csha1 + " was retrieved.")
        program = Config.get("Role.ConfigurationConsumer")
        if program != None:
            try:
                Children.append(subprocess.Popen([program, LibDir + "/HostingEnvironmentConfig.xml"]))
            except OSError, e :
                ErrorWithPrefix('HostingEnvironmentConfig.Process','Exception: '+ str(e) +' occured launching ' + program )

class GoalState(Util):
    """
    Primary container for all configuration except OvfXml.
    Encapsulates http communication with endpoint server.
    Initializes and populates:
    self.HostingEnvironmentConfig
    self.SharedConfig
    self.ExtensionsConfig
    self.Certificates
    """
    #
    # <GoalState xmlns:xsi="http://www.w3.org/2001/XMLSchema-instance" xsi:noNamespaceSchemaLocation="goalstate10.xsd">
    #   <Version>2010-12-15</Version>
    #   <Incarnation>1</Incarnation>
    #   <Machine>
    #     <ExpectedState>Started</ExpectedState>
    #     <LBProbePorts>
    #       <Port>16001</Port>
    #     </LBProbePorts>
    #   </Machine>
    #   <Container>
    #     <ContainerId>c6d5526c-5ac2-4200-b6e2-56f2b70c5ab2</ContainerId>
    #     <RoleInstanceList>
    #       <RoleInstance>
    #         <InstanceId>MachineRole_IN_0</InstanceId>
    #         <State>Started</State>
    #         <Configuration>
    #           <HostingEnvironmentConfig>http://10.115.153.40:80/machine/c6d5526c-5ac2-4200-b6e2-56f2b70c5ab2/MachineRole%5FIN%5F0?comp=config&amp;type=hostingEnvironmentConfig&amp;incarnation=1</HostingEnvironmentConfig>
    #           <SharedConfig>http://10.115.153.40:80/machine/c6d5526c-5ac2-4200-b6e2-56f2b70c5ab2/MachineRole%5FIN%5F0?comp=config&amp;type=sharedConfig&amp;incarnation=1</SharedConfig>
    #           <Certificates>http://10.115.153.40:80/machine/c6d5526c-5ac2-4200-b6e2-56f2b70c5ab2/MachineRole%5FIN%5F0?comp=certificates&amp;incarnation=1</Certificates>
    #          <ExtensionsConfig>http://100.67.238.230:80/machine/9c87aa94-3bda-45e3-b2b7-0eb0fca7baff/1552dd64dc254e6884f8d5b8b68aa18f.eg%2Dplug%2Dvm?comp=config&amp;type=extensionsConfig&amp;incarnation=2</ExtensionsConfig>
    #         <FullConfig>http://100.67.238.230:80/machine/9c87aa94-3bda-45e3-b2b7-0eb0fca7baff/1552dd64dc254e6884f8d5b8b68aa18f.eg%2Dplug%2Dvm?comp=config&amp;type=fullConfig&amp;incarnation=2</FullConfig>

    #         </Configuration>
    #       </RoleInstance>
    #     </RoleInstanceList>
    #   </Container>
    # </GoalState>
    #
    # There is only one Role for VM images.
    #
    # Of primary interest is:
    #  LBProbePorts -- an http server needs to run here
    #  We also note Container/ContainerID and RoleInstance/InstanceId to form the health report.
    #  And of course, Incarnation
    #
    def __init__(self, Agent):
        self.Agent = Agent
        self.Endpoint = Agent.Endpoint
        self.TransportCert = Agent.TransportCert
        self.reinitialize()

    def reinitialize(self):
        self.Incarnation = None # integer
        self.ExpectedState = None # "Started"
        self.HostingEnvironmentConfigUrl = None
        self.HostingEnvironmentConfigXml = None
        self.HostingEnvironmentConfig = None
        self.SharedConfigUrl = None
        self.SharedConfigXml = None
        self.SharedConfig = None
        self.CertificatesUrl = None
        self.CertificatesXml = None
        self.Certificates = None
        self.ExtensionsConfigUrl = None
        self.ExtensionsConfigXml = None
        self.ExtensionsConfig = None
        self.RoleInstanceId = None
        self.ContainerId = None
        self.LoadBalancerProbePort = None # integer, ?list of integers

    def Parse(self, xmlText):
        """
        Request configuration data from endpoint server.
        Parse and populate contained configuration objects.
        Calls Certificates().Parse()
        Calls SharedConfig().Parse
        Calls ExtensionsConfig().Parse
        Calls HostingEnvironmentConfig().Parse
        """
        self.reinitialize()
        LogIfVerbose(xmlText)
        node = xml.dom.minidom.parseString(xmlText).childNodes[0]
        if node.localName != "GoalState":
            Error("GoalState.Parse: root not GoalState")
            return None
        for a in node.childNodes:
            if a.nodeType == node.ELEMENT_NODE:
                if a.localName == "Incarnation":
                    self.Incarnation = GetNodeTextData(a)
                elif a.localName == "Machine":
                    for b in a.childNodes:
                        if b.nodeType == node.ELEMENT_NODE:
                            if b.localName == "ExpectedState":
                                self.ExpectedState = GetNodeTextData(b)
                                Log("ExpectedState: " + self.ExpectedState)
                            elif b.localName == "LBProbePorts":
                                for c in b.childNodes:
                                    if c.nodeType == node.ELEMENT_NODE and c.localName == "Port":
                                        self.LoadBalancerProbePort = int(GetNodeTextData(c))
                elif a.localName == "Container":
                    for b in a.childNodes:
                        if b.nodeType == node.ELEMENT_NODE:
                            if b.localName == "ContainerId":
                                self.ContainerId = GetNodeTextData(b)
                                Log("ContainerId: " + self.ContainerId)
                            elif b.localName == "RoleInstanceList":
                                for c in b.childNodes:
                                    if c.localName == "RoleInstance":
                                        for d in c.childNodes:
                                            if d.nodeType == node.ELEMENT_NODE:
                                                if d.localName == "InstanceId":
                                                    self.RoleInstanceId = GetNodeTextData(d)
                                                    Log("RoleInstanceId: " + self.RoleInstanceId)
                                                elif d.localName == "State":
                                                    pass
                                                elif d.localName == "Configuration":
                                                    for e in d.childNodes:
                                                        if e.nodeType == node.ELEMENT_NODE:
                                                            LogIfVerbose(e.localName)
                                                            if e.localName == "HostingEnvironmentConfig":
                                                                self.HostingEnvironmentConfigUrl = GetNodeTextData(e)
                                                                LogIfVerbose("HostingEnvironmentConfigUrl:" + self.HostingEnvironmentConfigUrl)
                                                                self.HostingEnvironmentConfigXml = self.HttpGetWithHeaders(self.HostingEnvironmentConfigUrl)
                                                                self.HostingEnvironmentConfig = HostingEnvironmentConfig().Parse(self.HostingEnvironmentConfigXml)
                                                            elif e.localName == "SharedConfig":
                                                                self.SharedConfigUrl = GetNodeTextData(e)
                                                                LogIfVerbose("SharedConfigUrl:" + self.SharedConfigUrl)
                                                                self.SharedConfigXml = self.HttpGetWithHeaders(self.SharedConfigUrl)
                                                                self.SharedConfig = SharedConfig().Parse(self.SharedConfigXml)
                                                            elif e.localName == "ExtensionsConfig":
                                                                self.ExtensionsConfigUrl = GetNodeTextData(e)
                                                                LogIfVerbose("ExtensionsConfigUrl:" + self.ExtensionsConfigUrl)
                                                                self.ExtensionsConfigXml = self.HttpGetWithHeaders(self.ExtensionsConfigUrl)
                                                            elif e.localName == "Certificates":
                                                                self.CertificatesUrl = GetNodeTextData(e)
                                                                LogIfVerbose("CertificatesUrl:" + self.CertificatesUrl)
                                                                self.CertificatesXml = self.HttpSecureGetWithHeaders(self.CertificatesUrl, self.TransportCert)
                                                                self.Certificates = Certificates().Parse(self.CertificatesXml)
        if self.Incarnation == None:
            Error("GoalState.Parse: Incarnation missing")
            return None
        if self.ExpectedState == None:
            Error("GoalState.Parse: ExpectedState missing")
            return None
        if self.RoleInstanceId == None:
            Error("GoalState.Parse: RoleInstanceId missing")
            return None
        if self.ContainerId == None:
            Error("GoalState.Parse: ContainerId missing")
            return None
        SetFileContents("GoalState." + self.Incarnation + ".xml", xmlText)
        return self

    def Process(self):
        """
        Calls HostingEnvironmentConfig.Process()
        """
        self.HostingEnvironmentConfig.Process()
        
class OvfEnv(object):
    """
    Read, and process provisioning info from provisioning file OvfEnv.xml
    """
    #
    # <?xml version="1.0" encoding="utf-8"?>
    # <Environment xmlns="http://schemas.dmtf.org/ovf/environment/1" xmlns:oe="http://schemas.dmtf.org/ovf/environment/1" xmlns:wa="http://schemas.microsoft.com/windowsazure" xmlns:xsi="http://www.w3.org/2001/XMLSchema-instance">
    #    <wa:ProvisioningSection>
    #      <wa:Version>1.0</wa:Version>
    #      <LinuxProvisioningConfigurationSet xmlns="http://schemas.microsoft.com/windowsazure" xmlns:i="http://www.w3.org/2001/XMLSchema-instance">
    #        <ConfigurationSetType>LinuxProvisioningConfiguration</ConfigurationSetType>
    #        <HostName>HostName</HostName>
    #        <UserName>UserName</UserName>
    #        <UserPassword>UserPassword</UserPassword>
    #        <DisableSshPasswordAuthentication>false</DisableSshPasswordAuthentication>
    #        <SSH>
    #          <PublicKeys>
    #            <PublicKey>
    #              <Fingerprint>EB0C0AB4B2D5FC35F2F0658D19F44C8283E2DD62</Fingerprint>
    #              <Path>$HOME/UserName/.ssh/authorized_keys</Path>
    #            </PublicKey>
    #          </PublicKeys>
    #          <KeyPairs>
    #            <KeyPair>
    #              <Fingerprint>EB0C0AB4B2D5FC35F2F0658D19F44C8283E2DD62</Fingerprint>
    #              <Path>$HOME/UserName/.ssh/id_rsa</Path>
    #            </KeyPair>
    #          </KeyPairs>
    #        </SSH>
    #      </LinuxProvisioningConfigurationSet>
    #    </wa:ProvisioningSection>
    # </Environment>
    #
    def __init__(self):
        self.reinitialize()

    def reinitialize(self):
        """
        Reset members.
        """
        self.WaNs = "http://schemas.microsoft.com/windowsazure"
        self.OvfNs = "http://schemas.dmtf.org/ovf/environment/1"
        self.MajorVersion = 1
        self.MinorVersion = 0
        self.ComputerName = None
        self.AdminPassword = None
        self.UserName = None
        self.UserPassword = None
        self.CustomData = None
        self.DisableSshPasswordAuthentication = True
        self.SshPublicKeys = []
        self.SshKeyPairs = []

    def Parse(self, xmlText):
        """
        Parse xml tree, retreiving user and ssh key information.
        Return self.
        """
        self.reinitialize()
        LogIfVerbose(xmlText)
        dom = xml.dom.minidom.parseString(xmlText)
        if len(dom.getElementsByTagNameNS(self.OvfNs, "Environment")) != 1:
            Error("Unable to parse OVF XML.")
        section = None
        newer = False
        for p in dom.getElementsByTagNameNS(self.WaNs, "ProvisioningSection"):
            for n in p.childNodes:
                if n.localName == "Version":
                    verparts = GetNodeTextData(n).split('.')
                    major = int(verparts[0])
                    minor = int(verparts[1])
                    if major > self.MajorVersion:
                        newer = True
                    if major != self.MajorVersion:
                        break
                    if minor > self.MinorVersion:
                        newer = True
                    section = p
        if newer == True:
            Warn("Newer provisioning configuration detected. Please consider updating waagent.")
        if section == None:
            Error("Could not find ProvisioningSection with major version=" + str(self.MajorVersion))
            return None
        self.ComputerName = GetNodeTextData(section.getElementsByTagNameNS(self.WaNs, "HostName")[0])
        self.UserName = GetNodeTextData(section.getElementsByTagNameNS(self.WaNs, "UserName")[0])
        try:
            self.UserPassword = GetNodeTextData(section.getElementsByTagNameNS(self.WaNs, "UserPassword")[0])
        except:
            pass
        CDSection=None
        try:
            CDSection=section.getElementsByTagNameNS(self.WaNs, "CustomData")
            if len(CDSection) > 0 :
                self.CustomData=GetNodeTextData(CDSection[0])
                if len(self.CustomData)>0:
                    SetFileContents(LibDir + '/CustomData',self.CustomData)
                    Log('Wrote ' + LibDir + '/CustomData')
                else :
                    Error('<CustomData> contains no data!')
        except Exception, e:
            Error( str(e)+' occured creating ' + LibDir + '/CustomData')
        disableSshPass = section.getElementsByTagNameNS(self.WaNs, "DisableSshPasswordAuthentication")
        if len(disableSshPass) != 0:
            self.DisableSshPasswordAuthentication = (GetNodeTextData(disableSshPass[0]).lower() == "true")
        for pkey in section.getElementsByTagNameNS(self.WaNs, "PublicKey"):
            LogIfVerbose(repr(pkey))
            fp = None
            path = None
            for c in pkey.childNodes:
                if c.localName == "Fingerprint":
                    fp = GetNodeTextData(c).upper()
                    LogIfVerbose(fp)
                if c.localName == "Path":
                    path = GetNodeTextData(c)
                    LogIfVerbose(path)
            self.SshPublicKeys += [[fp, path]]
        for keyp in section.getElementsByTagNameNS(self.WaNs, "KeyPair"):
            fp = None
            path = None
            LogIfVerbose(repr(keyp))
            for c in keyp.childNodes:
                if c.localName == "Fingerprint":
                    fp = GetNodeTextData(c).upper()
                    LogIfVerbose(fp)
                if c.localName == "Path":
                    path = GetNodeTextData(c)
                    LogIfVerbose(path)
            self.SshKeyPairs += [[fp, path]]
        return self

    def PrepareDir(self, filepath):
        """
        Create home dir for self.UserName
        Change owner and return path.
        """
        home = MyDistro.GetHome()
        # Expand HOME variable if present in path
        path = os.path.normpath(filepath.replace("$HOME", home))
        if (path.startswith("/") == False) or (path.endswith("/") == True):
            return None
        dir = path.rsplit('/', 1)[0]
        if dir != "":
            CreateDir(dir, "root", 0700)
            if path.startswith(os.path.normpath(home + "/" + self.UserName + "/")):
                ChangeOwner(dir, self.UserName)
        return path

    def NumberToBytes(self, i):
        """
        Pack number into bytes.  Retun as string.
        """
        result = []
        while i:
            result.append(chr(i & 0xFF))
            i >>= 8
        result.reverse()
        return ''.join(result)

    def BitsToString(self, a):
        """
        Return string representation of bits in a.
        """
        index=7
        s = ""
        c = 0
        for bit in a:
            c = c | (bit << index)
            index = index - 1
            if index == -1:
                s = s + struct.pack('>B', c)
                c = 0
                index = 7
        return s

    def OpensslToSsh(self, file):
        """
        Return base-64 encoded key appropriate for ssh.
        """
        from pyasn1.codec.der import decoder as der_decoder
        try:
            f = open(file).read().replace('\n','').split("KEY-----")[1].split('-')[0]
            k=der_decoder.decode(self.BitsToString(der_decoder.decode(base64.b64decode(f))[0][1]))[0]
            n=k[0]
            e=k[1]
            keydata=""
            keydata += struct.pack('>I',len("ssh-rsa"))
            keydata += "ssh-rsa"
            keydata += struct.pack('>I',len(self.NumberToBytes(e)))
            keydata += self.NumberToBytes(e)
            keydata += struct.pack('>I',len(self.NumberToBytes(n)) + 1)
            keydata += "\0"
            keydata += self.NumberToBytes(n)
        except Exception, e:
            print("OpensslToSsh: Exception " + str(e))
            return None
        return "ssh-rsa " + base64.b64encode(keydata) + "\n"

    def Process(self):
        """
        Process all certificate and key info.
        DisableSshPasswordAuthentication if configured.
        CreateAccount(user)
        Wait for WaAgent.EnvMonitor.IsHostnamePublished().
        Restart ssh service.
        """
        error = None
        if self.ComputerName == None :
            return "Error: Hostname missing"
        error=WaAgent.EnvMonitor.SetHostName(self.ComputerName)
        if error: return error
        if self.DisableSshPasswordAuthentication:
            filepath = "/etc/ssh/sshd_config"
            # Disable RFC 4252 and RFC 4256 authentication schemes.
            ReplaceFileContentsAtomic(filepath, "\n".join(filter(lambda a: not
                (a.startswith("PasswordAuthentication") or a.startswith("ChallengeResponseAuthentication")),
                GetFileContents(filepath).split('\n'))) + "PasswordAuthentication no\nChallengeResponseAuthentication no\n")
            Log("Disabled SSH password-based authentication methods.")
        if self.AdminPassword != None:
            MyDistro.changePass('root',self.AdminPassword)
        if self.UserName != None:
            error = MyDistro.CreateAccount(self.UserName, self.UserPassword, None, None)
        sel = MyDistro.isSelinuxRunning()
        if sel :
            MyDistro.setSelinuxEnforce(0)
        home = MyDistro.GetHome()
        for pkey in self.SshPublicKeys:
            Log("Deploy public key:{0}".format(pkey[0]))
            if not os.path.isfile(pkey[0] + ".crt"):
                Error("PublicKey not found: " + pkey[0])
                error = "Failed to deploy public key (0x09)."
                continue
            path = self.PrepareDir(pkey[1])
            if path == None:
                Error("Invalid path: " + pkey[1] + " for PublicKey: " + pkey[0])
                error = "Invalid path for public key (0x03)."
                continue
            Run(Openssl + " x509 -in " + pkey[0] + ".crt -noout -pubkey > " + pkey[0] + ".pub")
            MyDistro.setSelinuxContext(pkey[0] + '.pub','unconfined_u:object_r:ssh_home_t:s0')
            MyDistro.sshDeployPublicKey(pkey[0] + '.pub',path)
            MyDistro.setSelinuxContext(path,'unconfined_u:object_r:ssh_home_t:s0')
            if path.startswith(os.path.normpath(home + "/" + self.UserName + "/")):
                ChangeOwner(path, self.UserName)
        for keyp in self.SshKeyPairs:
            Log("Deploy key pair:{0}".format(keyp[0]))
            if not os.path.isfile(keyp[0] + ".prv"):
                Error("KeyPair not found: " + keyp[0])
                error = "Failed to deploy key pair (0x0A)."
                continue
            path = self.PrepareDir(keyp[1])
            if path == None:
                Error("Invalid path: " + keyp[1] + " for KeyPair: " + keyp[0])
                error = "Invalid path for key pair (0x05)."
                continue
            SetFileContents(path, GetFileContents(keyp[0] + ".prv"))
            os.chmod(path, 0600)
            Run("ssh-keygen -y -f " + keyp[0] + ".prv > " + path + ".pub")
            MyDistro.setSelinuxContext(path,'unconfined_u:object_r:ssh_home_t:s0')
            MyDistro.setSelinuxContext(path + '.pub','unconfined_u:object_r:ssh_home_t:s0')
            if path.startswith(os.path.normpath(home + "/" + self.UserName + "/")):
                ChangeOwner(path, self.UserName)
                ChangeOwner(path + ".pub", self.UserName)
        if sel :
            MyDistro.setSelinuxEnforce(1)
        while not WaAgent.EnvMonitor.IsHostnamePublished():
            time.sleep(1)
        MyDistro.restartSshService()
        return error

class Agent(Util):
    """
    Primary object container for the provisioning process.
    
    """
    def __init__(self):
        self.GoalState = None
        self.Endpoint = None
        self.LoadBalancerProbeServer = None
        self.HealthReportCounter = 0
        self.TransportCert = ""
        self.EnvMonitor = None
        self.SendData = None
        self.DhcpResponse = None

    def CheckVersions(self):
        """
        Query endpoint server for wire protocol version.
        Fail if our desired protocol version is not seen.
        """
        #<?xml version="1.0" encoding="utf-8"?>
        #<Versions>
        #  <Preferred>
        #    <Version>2010-12-15</Version>
        #  </Preferred>
        #  <Supported>
        #    <Version>2010-12-15</Version>
        #    <Version>2010-28-10</Version>
        #  </Supported>
        #</Versions>
        global ProtocolVersion
        protocolVersionSeen = False
        node = xml.dom.minidom.parseString(self.HttpGetWithoutHeaders("/?comp=versions")).childNodes[0]
        if node.localName != "Versions":
            Error("CheckVersions: root not Versions")
            return False
        for a in node.childNodes:
            if a.nodeType == node.ELEMENT_NODE and a.localName == "Supported":
                for b in a.childNodes:
                    if b.nodeType == node.ELEMENT_NODE and b.localName == "Version":
                        v = GetNodeTextData(b)
                        LogIfVerbose("Fabric supported wire protocol version: " + v)
                        if v == ProtocolVersion:
                            protocolVersionSeen = True
            if a.nodeType == node.ELEMENT_NODE and a.localName == "Preferred":
                v = GetNodeTextData(a.getElementsByTagName("Version")[0])
                Log("Fabric preferred wire protocol version: " + v)
        if not protocolVersionSeen:
            Warn("Agent supported wire protocol version: " + ProtocolVersion + " was not advertised by Fabric.")
        else:
            Log("Negotiated wire protocol version: " + ProtocolVersion)
        return True

    def Unpack(self, buffer, offset, range):
        """
        Unpack bytes into python values.
        """
        result = 0
        for i in range:
            result = (result << 8) | Ord(buffer[offset + i])
        return result

    def UnpackLittleEndian(self, buffer, offset, length):
        """
        Unpack little endian bytes into python values.
        """
        return self.Unpack(buffer, offset, list(range(length - 1, -1, -1)))

    def UnpackBigEndian(self, buffer, offset, length):
        """
        Unpack big endian bytes into python values.
        """
        return self.Unpack(buffer, offset, list(range(0, length)))

    def HexDump3(self, buffer, offset, length):
        """
        Dump range of buffer in formatted hex.
        """
        return ''.join(['%02X' % Ord(char) for char in buffer[offset:offset + length]])

    def HexDump2(self, buffer):
        """
        Dump buffer in formatted hex.
        """
        return self.HexDump3(buffer, 0, len(buffer))

    def BuildDhcpRequest(self):
        """
        Build DHCP request string.
        """
        #
        # typedef struct _DHCP {
        #     UINT8   Opcode;                     /* op:     BOOTREQUEST or BOOTREPLY */
        #     UINT8   HardwareAddressType;        /* htype:  ethernet */
        #     UINT8   HardwareAddressLength;      /* hlen:   6 (48 bit mac address) */
        #     UINT8   Hops;                       /* hops:   0 */
        #     UINT8   TransactionID[4];           /* xid:    random */
        #     UINT8   Seconds[2];                 /* secs:   0 */
        #     UINT8   Flags[2];                   /* flags:  0 or 0x8000 for broadcast */
        #     UINT8   ClientIpAddress[4];         /* ciaddr: 0 */
        #     UINT8   YourIpAddress[4];           /* yiaddr: 0 */
        #     UINT8   ServerIpAddress[4];         /* siaddr: 0 */
        #     UINT8   RelayAgentIpAddress[4];     /* giaddr: 0 */
        #     UINT8   ClientHardwareAddress[16];  /* chaddr: 6 byte ethernet MAC address */
        #     UINT8   ServerName[64];             /* sname:  0 */
        #     UINT8   BootFileName[128];          /* file:   0  */
        #     UINT8   MagicCookie[4];             /*   99  130   83   99 */
        #                                         /* 0x63 0x82 0x53 0x63 */
        #     /* options -- hard code ours */
        #
        #     UINT8 MessageTypeCode;              /* 53 */
        #     UINT8 MessageTypeLength;            /* 1 */
        #     UINT8 MessageType;                  /* 1 for DISCOVER */
        #     UINT8 End;                          /* 255 */
        # } DHCP;
        #

        # tuple of 244 zeros
        # (struct.pack_into would be good here, but requires Python 2.5)
        sendData = [0] * 244

        transactionID = os.urandom(4)
        macAddress = MyDistro.GetMacAddress()

        # Opcode = 1
        # HardwareAddressType = 1 (ethernet/MAC)
        # HardwareAddressLength = 6 (ethernet/MAC/48 bits)
        for a in range(0, 3):
            sendData[a] = [1, 1, 6][a]

        # fill in transaction id (random number to ensure response matches request)
        for a in range(0, 4):
            sendData[4 + a] = Ord(transactionID[a])

        LogIfVerbose("BuildDhcpRequest: transactionId:%s,%04X" % (self.HexDump2(transactionID), self.UnpackBigEndian(sendData, 4, 4)))

        # fill in ClientHardwareAddress
        for a in range(0, 6):
            sendData[0x1C + a] = Ord(macAddress[a])

        # DHCP Magic Cookie: 99, 130, 83, 99
        # MessageTypeCode = 53 DHCP Message Type
        # MessageTypeLength = 1
        # MessageType = DHCPDISCOVER
        # End = 255 DHCP_END
        for a in range(0, 8):
            sendData[0xEC + a] = [99, 130, 83, 99, 53, 1, 1, 255][a]
        return array.array("B", sendData)

    def IntegerToIpAddressV4String(self, a):
        """
        Build DHCP request string.
        """
        return "%u.%u.%u.%u" % ((a >> 24) & 0xFF, (a >> 16) & 0xFF, (a >> 8) & 0xFF, a & 0xFF)

    def RouteAdd(self, net, mask, gateway):
        """
        Add specified route using /sbin/route add -net.
        """
        net = self.IntegerToIpAddressV4String(net)
        mask = self.IntegerToIpAddressV4String(mask)
        gateway = self.IntegerToIpAddressV4String(gateway)
        Run("/sbin/route add -net " + net + " netmask " + mask + " gw " + gateway,chk_err=False)

    def HandleDhcpResponse(self, sendData, receiveBuffer):
        """
        Parse DHCP response:
        Set default gateway.
        Set default routes.
        Retrieve endpoint server.
        Returns endpoint server or None on error.
        """
        LogIfVerbose("HandleDhcpResponse")
        bytesReceived = len(receiveBuffer)
        if bytesReceived < 0xF6:
            Error("HandleDhcpResponse: Too few bytes received " + str(bytesReceived))
            return None

        LogIfVerbose("BytesReceived: " + hex(bytesReceived))
        LogWithPrefixIfVerbose("DHCP response:", HexDump(receiveBuffer, bytesReceived))

        # check transactionId, cookie, MAC address
        # cookie should never mismatch
        # transactionId and MAC address may mismatch if we see a response meant from another machine

        for offsets in [list(range(4, 4 + 4)), list(range(0x1C, 0x1C + 6)), list(range(0xEC, 0xEC + 4))]:
            for offset in offsets:
                sentByte = Ord(sendData[offset])
                receivedByte = Ord(receiveBuffer[offset])
                if sentByte != receivedByte:
                    LogIfVerbose("HandleDhcpResponse: sent cookie:" + self.HexDump3(sendData, 0xEC, 4))
                    LogIfVerbose("HandleDhcpResponse: rcvd cookie:" + self.HexDump3(receiveBuffer, 0xEC, 4))
                    LogIfVerbose("HandleDhcpResponse: sent transactionID:" + self.HexDump3(sendData, 4, 4))
                    LogIfVerbose("HandleDhcpResponse: rcvd transactionID:" + self.HexDump3(receiveBuffer, 4, 4))
                    LogIfVerbose("HandleDhcpResponse: sent ClientHardwareAddress:" + self.HexDump3(sendData, 0x1C, 6))
                    LogIfVerbose("HandleDhcpResponse: rcvd ClientHardwareAddress:" + self.HexDump3(receiveBuffer, 0x1C, 6))
                    LogIfVerbose("HandleDhcpResponse: transactionId, cookie, or MAC address mismatch")
                    return None
        endpoint = None

        #
        # Walk all the returned options, parsing out what we need, ignoring the others.
        # We need the custom option 245 to find the the endpoint we talk to,
        # as well as, to handle some Linux DHCP client incompatibilities,
        # options 3 for default gateway and 249 for routes. And 255 is end.
        #

        i = 0xF0 # offset to first option
        while i < bytesReceived:
            option = Ord(receiveBuffer[i])
            length = 0
            if (i + 1) < bytesReceived:
                length = Ord(receiveBuffer[i + 1])
            LogIfVerbose("DHCP option " + hex(option) + " at offset:" + hex(i) + " with length:" + hex(length))
            if option == 255:
                LogIfVerbose("DHCP packet ended at offset " + hex(i))
                break
            elif option == 249:
                # http://msdn.microsoft.com/en-us/library/cc227282%28PROT.10%29.aspx
                LogIfVerbose("Routes at offset:" + hex(i) + " with length:" + hex(length))
                if length < 5:
                    Error("Data too small for option " + str(option))
                j = i + 2
                while j < (i + length + 2):
                    maskLengthBits = Ord(receiveBuffer[j])
                    maskLengthBytes = (((maskLengthBits + 7) & ~7) >> 3)
                    mask = 0xFFFFFFFF & (0xFFFFFFFF << (32 - maskLengthBits))
                    j += 1
                    net = self.UnpackBigEndian(receiveBuffer, j, maskLengthBytes)
                    net <<= (32 - maskLengthBytes * 8)
                    net &= mask
                    j += maskLengthBytes
                    gateway = self.UnpackBigEndian(receiveBuffer, j, 4)
                    j += 4
                    self.RouteAdd(net, mask, gateway)
                if j != (i + length + 2):
                    Error("HandleDhcpResponse: Unable to parse routes")
            elif option == 3 or option == 245:
                if i + 5 < bytesReceived:
                    if length != 4:
                        Error("HandleDhcpResponse: Endpoint or Default Gateway not 4 bytes")
                        return None
                    gateway = self.UnpackBigEndian(receiveBuffer, i + 2, 4)
                    IpAddress = self.IntegerToIpAddressV4String(gateway)
                    if option == 3:
                        self.RouteAdd(0, 0, gateway)
                        name = "DefaultGateway"
                    else:
                        endpoint = IpAddress
                        name = "Windows Azure wire protocol endpoint"
                    LogIfVerbose(name + ": " + IpAddress + " at " + hex(i))
                else:
                    Error("HandleDhcpResponse: Data too small for option " + str(option))
            else:
                LogIfVerbose("Skipping DHCP option " + hex(option) + " at " + hex(i) + " with length " + hex(length))
            i += length + 2
        return endpoint

    def DoDhcpWork(self):
        """
        Discover the wire server via DHCP option 245.
        And workaround incompatibility with Windows Azure DHCP servers.
        """
        ShortSleep = False # Sleep 1 second before retrying DHCP queries.
        ifname=None

        sleepDurations = [0, 10, 30, 60, 60]
        maxRetry = len(sleepDurations)
        lastTry = (maxRetry - 1)
        for retry in range(0, maxRetry):
            try:
                #Open DHCP port if iptables is enabled.
                Run("iptables -D INPUT -p udp --dport 68 -j ACCEPT",chk_err=False)  # We supress error logging on error.
                Run("iptables -I INPUT -p udp --dport 68 -j ACCEPT",chk_err=False)  # We supress error logging on error.
                strRetry = str(retry)
                prefix = "DoDhcpWork: try=" + strRetry
                LogIfVerbose(prefix)
                sendData = self.BuildDhcpRequest()
                LogWithPrefixIfVerbose("DHCP request:", HexDump(sendData, len(sendData)))
                sock = socket.socket(socket.AF_INET, socket.SOCK_DGRAM, socket.IPPROTO_UDP)
                sock.setsockopt(socket.SOL_SOCKET, socket.SO_BROADCAST, 1)
                sock.setsockopt(socket.SOL_SOCKET, socket.SO_REUSEADDR, 1)
                missingDefaultRoute = True
                try:
                    if DistInfo()[0] == 'FreeBSD':
                        routes = RunGetOutput("netstat -nr")[1]
                    else:
                        routes = RunGetOutput("route -n")[1]
                    for line in routes.split('\n'):
                        if line.startswith("0.0.0.0 ") or line.startswith("default "):
                            missingDefaultRoute = False
                except:
                    pass
                if missingDefaultRoute:
                    # This is required because sending after binding to 0.0.0.0 fails with
                    # network unreachable when the default gateway is not set up.
                    ifname=MyDistro.GetInterfaceName()
                    Log("DoDhcpWork: Missing default route - adding broadcast route for DHCP.")
                    Run("route add 255.255.255.255 dev " + ifname,chk_err=False)   # We supress error logging on error.
<<<<<<< HEAD
                if MyDistro.dhcp_client_name == 'wickedd-dhcp4':
                    Run("service " + MyDistro.dhcp_client_name + " stop",chk_err=False)
                if MyDistro.dhcp_client_name == 'systemd-networkd':
                    Run("systemctl stop " + MyDistro.dhcp_client_name,chk_err=False)
=======
                if MyDistro.isDHCPEnabled():
                    MyDistro.stopDHCP()

>>>>>>> 6d15b2f5
                sock.bind(("0.0.0.0", 68)) 
                sock.sendto(sendData, ("<broadcast>", 67))
                sock.settimeout(10)
                Log("DoDhcpWork: Setting socket.timeout=10, entering recv")
                receiveBuffer = sock.recv(1024)
                endpoint = self.HandleDhcpResponse(sendData, receiveBuffer)
                if endpoint == None:
                    LogIfVerbose("DoDhcpWork: No endpoint found")
                if endpoint != None or retry == lastTry:
                    if endpoint != None:
                        self.SendData = sendData
                        self.DhcpResponse = receiveBuffer
                    if retry == lastTry:
                        LogIfVerbose("DoDhcpWork: try=" + strRetry)
                    return endpoint
                sleepDuration = [sleepDurations[retry % len(sleepDurations)], 1][ShortSleep]
                LogIfVerbose("DoDhcpWork: sleep=" + str(sleepDuration))
                time.sleep(sleepDuration)
            except Exception, e:
                ErrorWithPrefix(prefix, str(e))
                ErrorWithPrefix(prefix, traceback.format_exc())
            finally:
                sock.close()
                if missingDefaultRoute:
                    #We added this route - delete it
                    Run("route del 255.255.255.255 dev " + ifname,chk_err=False)  # We supress error logging on error.
                    Log("DoDhcpWork: Removing broadcast route for DHCP.")
<<<<<<< HEAD
                if MyDistro.dhcp_client_name == 'wickedd-dhcp4':
                    Run("service " + MyDistro.dhcp_client_name + " start",chk_err=False)
                if MyDistro.dhcp_client_name == 'systemd-networkd':
                    Run("systemctl start " + MyDistro.dhcp_client_name,chk_err=False)
=======
                if MyDistro.isDHCPEnabled():
                    MyDistro.startDHCP()
>>>>>>> 6d15b2f5
        return None

    def UpdateAndPublishHostName(self, name):
        """
        Set hostname locally and publish to iDNS
        """
        Log("Setting host name: " + name)
        MyDistro.publishHostname(name)
        ethernetInterface = MyDistro.GetInterfaceName()
        MyDistro.RestartInterface(ethernetInterface)
        self.RestoreRoutes()

    def RestoreRoutes(self):
        """
        If there is a DHCP response, then call HandleDhcpResponse.
        """
        if self.SendData != None and self.DhcpResponse != None:
            self.HandleDhcpResponse(self.SendData, self.DhcpResponse)

    def UpdateGoalState(self):
        """
        Retreive goal state information from endpoint server.
        Parse xml and initialize Agent.GoalState object.
        Return object or None on error.
        """
        goalStateXml = None
        maxRetry = 9
        log = NoLog
        for retry in range(1, maxRetry + 1):
            strRetry = str(retry)
            log("retry UpdateGoalState,retry=" + strRetry)
            goalStateXml = self.HttpGetWithHeaders("/machine/?comp=goalstate")
            if goalStateXml != None:
                break
            log = Log
            time.sleep(retry)
        if not goalStateXml:
            Error("UpdateGoalState failed.")
            return
        Log("Retrieved GoalState from Windows Azure Fabric.")
        self.GoalState = GoalState(self).Parse(goalStateXml)
        return self.GoalState

    def ReportReady(self):
        """
        Send health report 'Ready' to server.
        This signals the fabric that our provosion is completed,
        and the host is ready for operation.
        """
        counter = (self.HealthReportCounter + 1) % 1000000
        self.HealthReportCounter = counter
        healthReport = ("<?xml version=\"1.0\" encoding=\"utf-8\"?><Health xmlns:xsi=\"http://www.w3.org/2001/XMLSchema-instance\" xmlns:xsd=\"http://www.w3.org/2001/XMLSchema\"><GoalStateIncarnation>"
                        + self.GoalState.Incarnation
                        + "</GoalStateIncarnation><Container><ContainerId>"
                        + self.GoalState.ContainerId
                        + "</ContainerId><RoleInstanceList><Role><InstanceId>"
                        + self.GoalState.RoleInstanceId
                        + "</InstanceId><Health><State>Ready</State></Health></Role></RoleInstanceList></Container></Health>")
        a = self.HttpPost("/machine?comp=health", healthReport)
        if a != None:
            return a.getheader("x-ms-latest-goal-state-incarnation-number")
        return None

    def ReportNotReady(self, status, desc):
        """
        Send health report 'Provisioning' to server.
        This signals the fabric that our provosion is starting.
        """
        healthReport = ("<?xml version=\"1.0\" encoding=\"utf-8\"?><Health xmlns:xsi=\"http://www.w3.org/2001/XMLSchema-instance\" xmlns:xsd=\"http://www.w3.org/2001/XMLSchema\"><GoalStateIncarnation>"
                        + self.GoalState.Incarnation
                        + "</GoalStateIncarnation><Container><ContainerId>"
                        + self.GoalState.ContainerId
                        + "</ContainerId><RoleInstanceList><Role><InstanceId>"
                        + self.GoalState.RoleInstanceId
                        + "</InstanceId><Health><State>NotReady</State>"
                        + "<Details><SubStatus>" + status + "</SubStatus><Description>" + desc + "</Description></Details>"
                        + "</Health></Role></RoleInstanceList></Container></Health>")
        a = self.HttpPost("/machine?comp=health", healthReport)
        if a != None:
            return a.getheader("x-ms-latest-goal-state-incarnation-number")
        return None

    def ReportRoleProperties(self, thumbprint):
        """
        Send roleProperties and thumbprint to server. 
        """
        roleProperties = ("<?xml version=\"1.0\" encoding=\"utf-8\"?><RoleProperties><Container>"
                        + "<ContainerId>" + self.GoalState.ContainerId + "</ContainerId>"
                        + "<RoleInstances><RoleInstance>"
                        + "<Id>" + self.GoalState.RoleInstanceId + "</Id>"
                        + "<Properties><Property name=\"CertificateThumbprint\" value=\"" + thumbprint + "\" /></Properties>"
                        + "</RoleInstance></RoleInstances></Container></RoleProperties>")
        a = self.HttpPost("/machine?comp=roleProperties", roleProperties)
        Log("Posted Role Properties. CertificateThumbprint=" + thumbprint)
        return a

    def LoadBalancerProbeServer_Shutdown(self):
        """
        Shutdown the LoadBalancerProbeServer.
        """
        if self.LoadBalancerProbeServer != None:
            self.LoadBalancerProbeServer.shutdown()
            self.LoadBalancerProbeServer = None

    def GenerateTransportCert(self):
        """
        Create ssl certificate for https communication with endpoint server.
        """
        Run(Openssl + " req -x509 -nodes -subj /CN=LinuxTransport -days 32768 -newkey rsa:2048 -keyout TransportPrivate.pem -out TransportCert.pem")
        cert = ""
        for line in GetFileContents("TransportCert.pem").split('\n'):
            if not "CERTIFICATE" in line:
                cert += line.rstrip()
        return cert

    def DoVmmStartup(self):
        """
        Spawn the VMM startup script.
        """
        Log("Starting Microsoft System Center VMM Initialization Process")
        pid = subprocess.Popen(["/bin/bash","/mnt/cdrom/secure/"+VMM_STARTUP_SCRIPT_NAME,"-p /mnt/cdrom/secure/ "]).pid
        time.sleep(5)
        sys.exit(0)
        
    def TryUnloadAtapiix(self):
        """
        If global modloaded is True, then we loaded the ata_piix kernel module, unload it.
        """
        if modloaded:
            Run("rmmod ata_piix.ko",chk_err=False)
            Log("Unloaded ata_piix.ko driver for ATAPI CD-ROM")

    def TryLoadAtapiix(self):
        """
        Load the ata_piix kernel module if it exists.
        If successful, set global modloaded to True.
        If unable to load module leave modloaded False.
        """
        global modloaded
        modloaded=False
        retcode,krn=RunGetOutput('uname -r')
        krn_pth='/lib/modules/'+krn.strip('\n')+'/kernel/drivers/ata/ata_piix.ko'
        if Run("lsmod | grep ata_piix",chk_err=False) == 0 :
            Log("Module " + krn_pth + " driver for ATAPI CD-ROM is already present.")
            return 0
        if retcode:
            Error("Unable to provision: Failed to call uname -r")
            return "Unable to provision: Failed to call uname"
        if os.path.isfile(krn_pth):
            retcode,output=RunGetOutput("insmod " + krn_pth,chk_err=False)
        else:
            Log("Module " + krn_pth + " driver for ATAPI CD-ROM does not exist.")
            return 1
        if retcode != 0:
            Error('Error calling insmod for '+ krn_pth + ' driver for ATAPI CD-ROM')
            return retcode
        time.sleep(1)
        # check 3 times if the mod is loaded
        for i in range(3):
            if Run('lsmod | grep ata_piix'):
                continue
            else :
                modloaded=True
                break
        if not modloaded:
            Error('Unable to load '+ krn_pth + ' driver for ATAPI CD-ROM')
            return 1
        
        Log("Loaded " + krn_pth + " driver for ATAPI CD-ROM")
        
        # we have succeeded loading the ata_piix mod if it can be done.

    def SearchForVMMStartup(self):
        """
        Search for a DVD/CDROM containing VMM's VMM_CONFIG_FILE_NAME.
        Call TryLoadAtapiix in case we must load the ata_piix module first.

        If VMM_CONFIG_FILE_NAME is found, call DoVmmStartup.
        Else, return to Azure Provisioning process.
        """
        self.TryLoadAtapiix()
        if os.path.exists('/mnt/cdrom/secure') == False:
            CreateDir("/mnt/cdrom/secure", "root", 0700)
        mounted=False
        for dvds in [re.match(r'(sr[0-9]|hd[c-z]|cdrom[0-9]|cd[0-9]?)',x) for x in os.listdir('/dev/')]:
            if dvds == None:
                continue
            dvd = '/dev/'+dvds.group(0)
            if Run("LC_ALL=C fdisk -l " + dvd + " | grep Disk",chk_err=False):
                continue  # Not mountable
            else:
                for retry in range(1,6):
                    retcode,output=RunGetOutput("mount -v " + dvd + " /mnt/cdrom/secure")
                    Log(output[:-1])
                    if retcode == 0:
                        Log("mount succeeded on attempt #" + str(retry) )
                        mounted=True
                        break
                    if 'is already mounted on /mnt/cdrom/secure' in output:
                        Log("Device " + dvd + " is already mounted on /mnt/cdrom/secure." + str(retry) )
                        mounted=True
                        break
                    Log("mount failed on attempt #" + str(retry) )
                    Log("mount loop sleeping 5...")
                    time.sleep(5)
                if not mounted:
                    # unable to mount
                    continue
                if not os.path.isfile("/mnt/cdrom/secure/"+VMM_CONFIG_FILE_NAME):
                    #nope - mount the next drive
                    if mounted:
                        Run("umount "+dvd,chk_err=False)
                        mounted=False
                        continue
                else : # it is the vmm startup
                    self.DoVmmStartup()

        Log("VMM Init script not found.  Provisioning for Azure")
        return 
        
    def Provision(self):
        """
        Responible for:
        Regenerate ssh keys,
        Mount, read, and parse ovfenv.xml from provisioning dvd rom
        Process the ovfenv.xml info
        Call ReportRoleProperties
        If configured, delete root password.
        Return None on success, error string on error.
        """
        enabled = Config.get("Provisioning.Enabled")
        if enabled != None and enabled.lower().startswith("n"):
            return
        Log("Provisioning image started.")
        type = Config.get("Provisioning.SshHostKeyPairType")
        if type == None:
            type = "rsa"
        regenerateKeys = Config.get("Provisioning.RegenerateSshHostKeyPair")
        if regenerateKeys == None or regenerateKeys.lower().startswith("y"):
            Run("rm -f /etc/ssh/ssh_host_*key*")
            Run("ssh-keygen -N '' -t " + type + " -f /etc/ssh/ssh_host_" + type + "_key")
            MyDistro.restartSshService()
        #SetFileContents(LibDir + "/provisioned", "")
        dvd = None
        for dvds in [re.match(r'(sr[0-9]|hd[c-z]|cdrom[0-9]|cd[0-9]?)',x) for x in os.listdir('/dev/')]:
            if dvds == None :
                continue
            dvd = '/dev/'+dvds.group(0)
        if dvd == None:
            # No DVD device detected
            Error("No DVD device detected, unable to provision.")
            return "No DVD device detected, unable to provision."
        if MyDistro.mediaHasFilesystem(dvd) is False :
            out=MyDistro.load_ata_piix()
            if out:
                return out
            for i in range(10): # we may have to wait 
                if os.path.exists(dvd):
                    break
                Log("Waiting for DVD - sleeping 1 - "+str(i+1)+" try...")
                time.sleep(1)
        if os.path.exists('/mnt/cdrom/secure') == False:
            CreateDir("/mnt/cdrom/secure", "root", 0700)
        #begin mount loop - 5 tries - 5 sec wait between
        for retry in range(1,6):
            location='/mnt/cdrom/secure'
            retcode,output=MyDistro.mountDVD(dvd,location)
            Log(output[:-1])
            if retcode == 0:
                Log("mount succeeded on attempt #" + str(retry) )
                break
            if 'is already mounted on /mnt/cdrom/secure' in output:
                Log("Device " + dvd + " is already mounted on /mnt/cdrom/secure." + str(retry) )
                break
            Log("mount failed on attempt #" + str(retry) )
            Log("mount loop sleeping 5...")
            time.sleep(5)
        if not os.path.isfile("/mnt/cdrom/secure/ovf-env.xml"):
            Error("Unable to provision: Missing ovf-env.xml on DVD.")
            return "Failed to retrieve provisioning data (0x02)."
        ovfxml = (GetFileContents(u"/mnt/cdrom/secure/ovf-env.xml",asbin=False)) # use unicode here to ensure correct codec gets used.
        if ord(ovfxml[0]) > 128 and ord(ovfxml[1]) > 128 and ord(ovfxml[2]) > 128 :
            ovfxml = ovfxml[3:] # BOM is not stripped.  First three bytes are > 128 and not unicode chars so we ignore them.
        ovfxml=ovfxml.strip(chr(0x00)) # we may have NULLs.
        ovfxml=ovfxml[ovfxml.find('<?'):] # chop leading text if present
        SetFileContents("ovf-env.xml", re.sub("<UserPassword>.*?<", "<UserPassword>*<", ovfxml))
        Run("umount " + dvd,chk_err=False)
        MyDistro.unload_ata_piix()
        error = None
        if ovfxml != None:
            Log("Provisioning image using OVF settings in the DVD.")
            ovfobj = OvfEnv().Parse(ovfxml)
            if ovfobj != None:
                error = ovfobj.Process()
                if error :
                    Error ("Provisioning image FAILED " + error)
                    return ("Provisioning image FAILED " + error)
            Log("Ovf XML process finished")
        # This is done here because regenerated SSH host key pairs may be potentially overwritten when processing the ovfxml
        fingerprint = RunGetOutput("ssh-keygen -lf /etc/ssh/ssh_host_" + type + "_key.pub")[1].rstrip().split()[1].replace(':','')
        self.ReportRoleProperties(fingerprint)
        delRootPass = Config.get("Provisioning.DeleteRootPassword")
        if delRootPass != None and delRootPass.lower().startswith("y"):
            MyDistro.deleteRootPassword()
        Log("Provisioning image completed.")
        return error

    def Run(self):
        """
        Called by 'waagent -daemon.'
        Main loop to process the goal state.  State is posted every 25 seconds
        when provisioning has been completed.
        
        Search for VMM enviroment, start VMM script if found.
        Perform DHCP and endpoint server discovery by calling DoDhcpWork().
        Check wire protocol versions.
        Set SCSI timeout on root device.
        Call GenerateTransportCert() to create ssl certs for server communication.
        Call UpdateGoalState().
        If not provisioned, call ReportNotReady("Provisioning", "Starting")
        Call Provision(), set global provisioned = True if successful.
        Call goalState.Process()
        Start LBProbeServer if indicated in waagent.conf.
        Start the StateConsumer if indicated in waagent.conf.
        ReportReady if provisioning is complete.
        If provisioning failed, call ReportNotReady("ProvisioningFailed", provisionError)
        """
        SetFileContents("/var/run/waagent.pid", str(os.getpid()) + "\n")

        # Determine if we are in VMM.  Spawn VMM_STARTUP_SCRIPT_NAME if found.
        self.SearchForVMMStartup()
        ipv4=''
        while ipv4 == '' or ipv4 == '0.0.0.0' :
            ipv4=MyDistro.GetIpv4Address()
            if ipv4 == '' or ipv4 == '0.0.0.0' :
                Log("Waiting for network.")
                time.sleep(10)

        Log("IPv4 address: " + ipv4)
        mac=''
        mac=MyDistro.GetMacAddress()
        if len(mac)>0 :
            Log("MAC  address: " + ":".join(["%02X" % Ord(a) for a in mac]))
        
        # Consume Entropy in ACPI table provided by Hyper-V
        try:
            SetFileContents("/dev/random", GetFileContents("/sys/firmware/acpi/tables/OEM0"))
        except:
            pass

        Log("Probing for Windows Azure environment.")
        self.Endpoint = self.DoDhcpWork()

        if self.Endpoint == None:
            Log("Windows Azure environment not detected.")
            while True:
                time.sleep(60)

        Log("Discovered Windows Azure endpoint: " + self.Endpoint)
        if not self.CheckVersions():
            Error("Agent.CheckVersions failed")
            sys.exit(1)

        self.EnvMonitor = EnvMonitor()

        # Set SCSI timeout on SCSI disks
        MyDistro.initScsiDiskTimeout()
        global provisioned
        global provisionError
        
        global Openssl
        Openssl = Config.get("OS.OpensslPath")
        if Openssl == None:
            Openssl = "openssl"

        self.TransportCert = self.GenerateTransportCert()

        incarnation = None # goalStateIncarnationFromHealthReport
        currentPort = None # loadBalancerProbePort
        goalState = None # self.GoalState, instance of GoalState
        provisioned = os.path.exists(LibDir + "/provisioned")
        program = Config.get("Role.StateConsumer")
        provisionError = None        
        lbProbeResponder = True
        setting = Config.get("LBProbeResponder")
        if setting != None and setting.lower().startswith("n"):
            lbProbeResponder = False
        while True:
            if (goalState == None) or (incarnation == None) or (goalState.Incarnation != incarnation):
                goalState = self.UpdateGoalState()
                if goalState == None :
                    continue
                if provisioned == False:
                    self.ReportNotReady("Provisioning", "Starting")

                goalState.Process()

                if provisioned == False:
                    provisionError = self.Provision()
                    if provisionError == None :
                        provisioned = True
                        SetFileContents(LibDir + "/provisioned", "")

                #
                # only one port supported
                # restart server if new port is different than old port
                # stop server if no longer a port
                #
                goalPort = goalState.LoadBalancerProbePort
                if currentPort != goalPort:
                    self.LoadBalancerProbeServer_Shutdown()
                    currentPort = goalPort
                    if currentPort != None and lbProbeResponder == True:
                        self.LoadBalancerProbeServer = LoadBalancerProbeServer(currentPort)
                        if self.LoadBalancerProbeServer == None :
                            lbProbeResponder = False
                            Log("Unable to create LBProbeResponder.")

                # Report SSH key fingerprint
                type = Config.get("Provisioning.SshHostKeyPairType")
                if type == None:
                    type = "rsa"

                host_key_path = "/etc/ssh/ssh_host_" + type + "_key.pub"
                if(MyDistro.waitForSshHostKey(host_key_path)):
                    fingerprint = RunGetOutput("ssh-keygen -lf /etc/ssh/ssh_host_" + type + "_key.pub")[1].rstrip().split()[1].replace(':','')
                    self.ReportRoleProperties(fingerprint)

            if program != None and DiskActivated == True:
                try:
                    Children.append(subprocess.Popen([program, "Ready"]))
                except OSError, e :
                    ErrorWithPrefix('SharedConfig.Parse','Exception: '+ str(e) +' occured launching ' + program )
                program = None

            sleepToReduceAccessDenied = 3
            time.sleep(sleepToReduceAccessDenied)
            if provisionError != None:
                incarnation = self.ReportNotReady("ProvisioningFailed", provisionError)
            else:
                incarnation = self.ReportReady()
            # Process our extensions.
            if goalState.ExtensionsConfig == None and goalState.ExtensionsConfigXml != None :
                goalState.ExtensionsConfig = ExtensionsConfig().Parse(goalState.ExtensionsConfigXml)

            # report the status/heartbeat results of extension processing
            if goalState.ExtensionsConfig != None :
                goalState.ExtensionsConfig.ReportHandlerStatus()

            time.sleep(25 - sleepToReduceAccessDenied)	
            
WaagentLogrotate = """\
/var/log/waagent.log {
    monthly
    rotate 6
    notifempty
    missingok
}
"""

def GetMountPoint(mountlist, device):
    """
    Example of mountlist:
        /dev/sda1 on / type ext4 (rw)
        proc on /proc type proc (rw)
        sysfs on /sys type sysfs (rw)
        devpts on /dev/pts type devpts (rw,gid=5,mode=620)
        tmpfs on /dev/shm type tmpfs (rw,rootcontext="system_u:object_r:tmpfs_t:s0")
        none on /proc/sys/fs/binfmt_misc type binfmt_misc (rw)
        /dev/sdb1 on /mnt/resource type ext4 (rw)
    """
    if (mountlist and device):
        for entry in mountlist.split('\n'):
            if(re.search(device, entry)):
                tokens = entry.split()
                #Return the 3rd column of this line
                return tokens[2] if len(tokens) > 2 else None
    return None

def FindInLinuxKernelCmdline(option):
    """
    Return match object if 'option' is present in the kernel boot options
    of the grub configuration.
    """
    m=None
    matchs=r'^.*?'+MyDistro.grubKernelBootOptionsLine+r'.*?'+option+r'.*$'
    try:
        m=FindStringInFile(MyDistro.grubKernelBootOptionsFile,matchs)
    except IOError, e:
        Error('FindInLinuxKernelCmdline: Exception opening ' + MyDistro.grubKernelBootOptionsFile + 'Exception:' + str(e))
        
    return m

def AppendToLinuxKernelCmdline(option):
    """
    Add 'option' to the kernel boot options of the grub configuration.
    """
    if not FindInLinuxKernelCmdline(option):
        src=r'^(.*?'+MyDistro.grubKernelBootOptionsLine+r')(.*?)("?)$'
        rep=r'\1\2 '+ option + r'\3'
        try:
            ReplaceStringInFile(MyDistro.grubKernelBootOptionsFile,src,rep)
        except IOError, e :
            Error('AppendToLinuxKernelCmdline: Exception opening ' + MyDistro.grubKernelBootOptionsFile + 'Exception:' + str(e))
            return 1
        Run("update-grub",chk_err=False)    
    return 0

def RemoveFromLinuxKernelCmdline(option):
    """
    Remove 'option' to the kernel boot options of the grub configuration.
    """
    if FindInLinuxKernelCmdline(option):
        src=r'^(.*?'+MyDistro.grubKernelBootOptionsLine+r'.*?)('+option+r')(.*?)("?)$'
        rep=r'\1\3\4'
        try:
            ReplaceStringInFile(MyDistro.grubKernelBootOptionsFile,src,rep)
        except IOError, e :
            Error('RemoveFromLinuxKernelCmdline: Exception opening ' + MyDistro.grubKernelBootOptionsFile + 'Exception:' + str(e))
            return 1
        Run("update-grub",chk_err=False)    
    return 0

def FindStringInFile(fname,matchs):
    """
    Return match object if found in file.
    """
    try:
        ms=re.compile(matchs)
        for l in (open(fname,'r')).readlines():
            m=re.search(ms,l)
            if m:
                return m
    except:
        raise
    
    return None

def ReplaceStringInFile(fname,src,repl):
    """
    Replace 'src' with 'repl' in file.
    """
    updated=''
    try:
        sr=re.compile(src)
        if FindStringInFile(fname,src):
            for l in (open(fname,'r')).readlines():
                n=re.sub(sr,repl,l)
                updated+=n
        ReplaceFileContentsAtomic(fname,updated)
    except :
        raise
    return

def ApplyVNUMAWorkaround():
    """
    If kernel version has NUMA bug, add 'numa=off' to
    kernel boot options.
    """
    VersionParts = platform.release().replace('-', '.').split('.')
    if int(VersionParts[0]) > 2:
        return
    if int(VersionParts[1]) > 6:
        return
    if int(VersionParts[2]) > 37:
        return
    if AppendToLinuxKernelCmdline("numa=off") == 0 :
        Log("Your kernel version " + platform.release() + " has a NUMA-related bug: NUMA has been disabled.")
    else :
        "Error adding 'numa=off'.  NUMA has not been disabled."
        
def RevertVNUMAWorkaround():
    """
    Remove 'numa=off' from kernel boot options.
    """
    if RemoveFromLinuxKernelCmdline("numa=off") == 0 :
        Log('NUMA has been re-enabled')
    else :
        Log('NUMA has not been re-enabled')

def Install():
    """
    Install the agent service.
    Check dependencies.
    Create /etc/waagent.conf and move old version to
    /etc/waagent.conf.old
    Copy RulesFiles to /var/lib/waagent
    Create /etc/logrotate.d/waagent
    Set /etc/ssh/sshd_config ClientAliveInterval to 180
    Call ApplyVNUMAWorkaround()
    """
    if MyDistro.checkDependencies():
        return 1
    os.chmod(sys.argv[0], 0755)
    SwitchCwd()
    for a in RulesFiles:
        if os.path.isfile(a):
            if os.path.isfile(GetLastPathElement(a)):
                os.remove(GetLastPathElement(a))
            shutil.move(a, ".")
            Warn("Moved " + a + " -> " + LibDir + "/" + GetLastPathElement(a) )
    MyDistro.registerAgentService()
    if os.path.isfile("/etc/waagent.conf"):
        try:
            os.remove("/etc/waagent.conf.old")
        except:
            pass
        try:
            os.rename("/etc/waagent.conf", "/etc/waagent.conf.old")
            Warn("Existing /etc/waagent.conf has been renamed to /etc/waagent.conf.old")
        except:
            pass
    SetFileContents("/etc/waagent.conf", MyDistro.waagent_conf_file)
    SetFileContents("/etc/logrotate.d/waagent", WaagentLogrotate)
    filepath = "/etc/ssh/sshd_config"
    ReplaceFileContentsAtomic(filepath, "\n".join(filter(lambda a: not
        a.startswith("ClientAliveInterval"),
        GetFileContents(filepath).split('\n'))) + "\nClientAliveInterval 180\n")
    Log("Configured SSH client probing to keep connections alive.")
    ApplyVNUMAWorkaround()
    return 0

def GetMyDistro(dist_class_name=''):
    """
    Return MyDistro object.
    NOTE: Logging is not initialized at this point.
    """
    if dist_class_name == '':
        if 'Linux' in platform.system():
            Distro=DistInfo()[0]
        else : # I know this is not Linux!
            if 'FreeBSD' in platform.system():
                Distro=platform.system()
        Distro=Distro.strip('"')
        Distro=Distro.strip(' ')
        dist_class_name=Distro+'Distro'
    else:
        Distro=dist_class_name
    if not globals().has_key(dist_class_name):
        print Distro+' is not a supported distribution.'
        return None
    return globals()[dist_class_name]() # the distro class inside this module.

def DistInfo(fullname=0):
    if 'FreeBSD' in platform.system():
        release = re.sub('\-.*\Z', '', str(platform.release()))
        distinfo = ['FreeBSD', release]
        return distinfo
    if 'linux_distribution' in dir(platform):
        distinfo = list(platform.linux_distribution(full_distribution_name=fullname))
        distinfo[0] = distinfo[0].strip() # remove trailing whitespace in distro name
        return distinfo
    else:
        return platform.dist()

def PackagedInstall(buildroot):
    """
    Called from setup.py for use by RPM.
    Generic implementation Creates directories and
    files /etc/waagent.conf, /etc/init.d/waagent, /usr/sbin/waagent,
    /etc/logrotate.d/waagent, /etc/sudoers.d/waagent under buildroot.
    Copies generated files waagent.conf, into place and exits.
    """
    MyDistro=GetMyDistro()
    if MyDistro == None :
        sys.exit(1)
    MyDistro.packagedInstall(buildroot)

def LibraryInstall(buildroot):
    pass

def Uninstall():
    """
    Uninstall the agent service.
    Copy RulesFiles back to original locations.
    Delete agent-related files.
    Call RevertVNUMAWorkaround().
    """
    SwitchCwd()
    for a in RulesFiles:
        if os.path.isfile(GetLastPathElement(a)):
            try:
                shutil.move(GetLastPathElement(a), a)
                Warn("Moved " + LibDir + "/" + GetLastPathElement(a) + " -> " + a )
            except:
                pass
    MyDistro.unregisterAgentService()
    MyDistro.uninstallDeleteFiles()
    RevertVNUMAWorkaround()
    return 0

def Deprovision(force, deluser):
    """
    Remove user accounts created by provisioning.
    Disables root password if Provisioning.DeleteRootPassword = 'y'
    Stop agent service.
    Remove SSH host keys if they were generated by the provision.
    Set hostname to 'localhost.localdomain'.
    Delete cached system configuration files in /var/lib and /var/lib/waagent.
    """
    SwitchCwd()
    ovfxml = GetFileContents(LibDir+"/ovf-env.xml")
    ovfobj = None
    if ovfxml != None:
        ovfobj = OvfEnv().Parse(ovfxml)

    print("WARNING! The waagent service will be stopped.")
    print("WARNING! All SSH host key pairs will be deleted.")
    print("WARNING! Cached DHCP leases will be deleted.")
    MyDistro.deprovisionWarnUser()
    delRootPass = Config.get("Provisioning.DeleteRootPassword")
    if delRootPass != None and delRootPass.lower().startswith("y"):
        print("WARNING! root password will be disabled. You will not be able to login as root.")

    if ovfobj != None and deluser == True:
        print("WARNING! " + ovfobj.UserName + " account and entire home directory will be deleted.")

    if force == False and not raw_input('Do you want to proceed (y/n)? ').startswith('y'):
        return 1

    MyDistro.stopAgentService()
    if deluser == True:
        MyDistro.DeleteAccount(ovfobj.UserName)

    # Remove SSH host keys
    regenerateKeys = Config.get("Provisioning.RegenerateSshHostKeyPair")
    if regenerateKeys == None or regenerateKeys.lower().startswith("y"):
        Run("rm -f /etc/ssh/ssh_host_*key*")

    # Remove root password
    if delRootPass != None and delRootPass.lower().startswith("y"):
        MyDistro.deleteRootPassword()
    # Remove distribution specific networking configuration

    MyDistro.publishHostname('localhost.localdomain')
    MyDistro.deprovisionDeleteFiles()
    return 0

def SwitchCwd():
    """
    Switch to cwd to /var/lib/waagent.
    Create if not present.
    """
    CreateDir(LibDir, "root", 0700)
    os.chdir(LibDir)

def Usage():
    """
    Print the arguments to waagent.
    """
    print("usage: " + sys.argv[0] + " [-verbose] [-force] [-help|-install|-uninstall|-deprovision[+user]|-version|-serialconsole|-daemon]")
    return 0

def main():
    """
    Instantiate MyDistro, exit if distro class is not defined.
    Parse command-line arguments, exit with usage() on error.
    Instantiate ConfigurationProvider.
    Call appropriate non-daemon methods and exit.
    If daemon mode, enter Agent.Run() loop.
    """
    if GuestAgentVersion == "":
        print("WARNING! This is a non-standard agent that does not include a valid version string.")
    
    if len(sys.argv) == 1:
        sys.exit(Usage())

    LoggerInit('/var/log/waagent.log','/dev/console')
    global LinuxDistro
    LinuxDistro=DistInfo()[0]
    global MyDistro
    MyDistro=GetMyDistro()
    if MyDistro == None :
        sys.exit(1)
    args = []
    global force
    force = False
    for a in sys.argv[1:]:
        if re.match("^([-/]*)(help|usage|\?)", a):
            sys.exit(Usage())
        elif re.match("^([-/]*)verbose", a):
            myLogger.verbose = True
        elif re.match("^([-/]*)force", a):
            force = True
        elif re.match("^([-/]*)(setup|install)", a):
            sys.exit(MyDistro.Install())
        elif re.match("^([-/]*)(uninstall)", a):
            sys.exit(Uninstall())
        else:
            args.append(a)
    global Config
    Config = ConfigurationProvider()
    
    verbose = Config.get("Logs.Verbose")
    if verbose != None and verbose.lower().startswith("y"):
        myLogger.verbose=True
    global daemon
    daemon = False
    for a in args:
        if re.match("^([-/]*)deprovision\+user", a):
            sys.exit(Deprovision(force, True))
        elif re.match("^([-/]*)deprovision", a):
            sys.exit(Deprovision(force, False))
        elif re.match("^([-/]*)daemon", a):
            daemon = True
        elif re.match("^([-/]*)version", a):
            print(GuestAgentVersion + " running on " + LinuxDistro)
            sys.exit(0)
        elif re.match("^([-/]*)serialconsole", a):
            AppendToLinuxKernelCmdline("console=ttyS0 earlyprintk=ttyS0")
            Log("Configured kernel to use ttyS0 as the boot console.")
            sys.exit(0)
        else:
            print("Invalid command line parameter:" + a)
            sys.exit(1)
    
    if daemon == False:
        sys.exit(Usage())
    global modloaded
    modloaded = False
    try:
        SwitchCwd()
        Log(GuestAgentLongName + " Version: " + GuestAgentVersion)
        if IsLinux():
            Log("Linux Distribution Detected      : " + LinuxDistro)
        global WaAgent
        WaAgent = Agent()
        WaAgent.Run()
    except Exception, e:
        Error(traceback.format_exc())
        Error("Exception: " + str(e))
        sys.exit(1)
    
if __name__ == '__main__' :
    main()<|MERGE_RESOLUTION|>--- conflicted
+++ resolved
@@ -1092,15 +1092,11 @@
         Log("Created user account: " + user)
         return None
 
-<<<<<<< HEAD
-=======
     def startDHCP(self):
         Run("systemctl start " + self.dhcp_client_name, chk_err=False)
 
     def stopDHCP(self):
         Run("systemctl stop " + self.dhcp_client_name, chk_err=False)
-
->>>>>>> 6d15b2f5
 
 ############################################################    
 #	debianDistro
@@ -4363,16 +4359,8 @@
                     ifname=MyDistro.GetInterfaceName()
                     Log("DoDhcpWork: Missing default route - adding broadcast route for DHCP.")
                     Run("route add 255.255.255.255 dev " + ifname,chk_err=False)   # We supress error logging on error.
-<<<<<<< HEAD
-                if MyDistro.dhcp_client_name == 'wickedd-dhcp4':
-                    Run("service " + MyDistro.dhcp_client_name + " stop",chk_err=False)
-                if MyDistro.dhcp_client_name == 'systemd-networkd':
-                    Run("systemctl stop " + MyDistro.dhcp_client_name,chk_err=False)
-=======
                 if MyDistro.isDHCPEnabled():
                     MyDistro.stopDHCP()
-
->>>>>>> 6d15b2f5
                 sock.bind(("0.0.0.0", 68)) 
                 sock.sendto(sendData, ("<broadcast>", 67))
                 sock.settimeout(10)
@@ -4400,15 +4388,8 @@
                     #We added this route - delete it
                     Run("route del 255.255.255.255 dev " + ifname,chk_err=False)  # We supress error logging on error.
                     Log("DoDhcpWork: Removing broadcast route for DHCP.")
-<<<<<<< HEAD
-                if MyDistro.dhcp_client_name == 'wickedd-dhcp4':
-                    Run("service " + MyDistro.dhcp_client_name + " start",chk_err=False)
-                if MyDistro.dhcp_client_name == 'systemd-networkd':
-                    Run("systemctl start " + MyDistro.dhcp_client_name,chk_err=False)
-=======
                 if MyDistro.isDHCPEnabled():
                     MyDistro.startDHCP()
->>>>>>> 6d15b2f5
         return None
 
     def UpdateAndPublishHostName(self, name):
